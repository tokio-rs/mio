use std::fmt;
use std::io::{self, Read, ErrorKind};
use std::mem;
use std::net::{self, SocketAddr, Shutdown};
use std::os::windows::prelude::*;
use std::sync::{Mutex, MutexGuard};
use std::time::Duration;

use miow::iocp::CompletionStatus;
use miow::net::*;
use net2::{TcpBuilder, TcpStreamExt as Net2TcpExt};
use winapi::shared::ntdef::HANDLE;
use winapi::um::minwinbase::OVERLAPPED_ENTRY;
use iovec::{IoVec, IoVecMut};

use {poll, Ready, Register, PollOpt, Token};
use event::Evented;
use sys::windows::from_raw_arc::FromRawArc;
use sys::windows::selector::{Overlapped, ReadyBinding};
use sys::windows::Family;

pub struct TcpStream {
    /// Separately stored implementation to ensure that the `Drop`
    /// implementation on this type is only executed when it's actually dropped
    /// (many clones of this `imp` are made).
    imp: StreamImp,
    registration: Mutex<Option<poll::Registration>>,
}

pub struct TcpListener {
    imp: ListenerImp,
    registration: Mutex<Option<poll::Registration>>,
}

#[derive(Clone)]
struct StreamImp {
    /// A stable address and synchronized access for all internals. This serves
    /// to ensure that all `Overlapped` pointers are valid for a long period of
    /// time as well as allowing completion callbacks to have access to the
    /// internals without having ownership.
    ///
    /// Note that the reference count also allows us "loan out" copies to
    /// completion ports while I/O is running to guarantee that this stays alive
    /// until the I/O completes. You'll notice a number of calls to
    /// `mem::forget` below, and these only happen on successful scheduling of
    /// I/O and are paired with `overlapped2arc!` macro invocations in the
    /// completion callbacks (to have a decrement match the increment).
    inner: FromRawArc<StreamIo>,
}

#[derive(Clone)]
struct ListenerImp {
    inner: FromRawArc<ListenerIo>,
}

struct StreamIo {
    inner: Mutex<StreamInner>,
    read: Overlapped, // also used for connect
    write: Overlapped,
    socket: net::TcpStream,
}

struct ListenerIo {
    inner: Mutex<ListenerInner>,
    accept: Overlapped,
    family: Family,
    socket: net::TcpListener,
}

struct StreamInner {
    iocp: ReadyBinding,
    deferred_connect: Option<SocketAddr>,
    read: State<(), ()>,
    write: State<(Vec<u8>, usize), (Vec<u8>, usize)>,
    /// whether we are instantly notified of success
    /// (FILE_SKIP_COMPLETION_PORT_ON_SUCCESS,
    ///  without a roundtrip through the event loop)
    instant_notify: bool,
}

struct ListenerInner {
    iocp: ReadyBinding,
    accept: State<net::TcpStream, (net::TcpStream, SocketAddr)>,
    accept_buf: AcceptAddrsBuf,
    instant_notify: bool,
}

enum State<T, U> {
    Empty,              // no I/O operation in progress
    Pending(T),         // an I/O operation is in progress
    Ready(U),           // I/O has finished with this value
    Error(io::Error),   // there was an I/O error
}

impl TcpStream {
    fn new(socket: net::TcpStream,
           deferred_connect: Option<SocketAddr>) -> TcpStream {
        TcpStream {
            registration: Mutex::new(None),
            imp: StreamImp {
                inner: FromRawArc::new(StreamIo {
                    read: Overlapped::new2(read_done),
                    write: Overlapped::new2(write_done),
                    socket: socket,
                    inner: Mutex::new(StreamInner {
                        iocp: ReadyBinding::new(),
                        deferred_connect: deferred_connect,
                        read: State::Empty,
                        write: State::Empty,
                        instant_notify: false,
                    }),
                }),
            },
        }
    }

    pub fn connect(socket: net::TcpStream, addr: &SocketAddr)
                   -> io::Result<TcpStream> {
        socket.set_nonblocking(true)?;
        Ok(TcpStream::new(socket, Some(*addr)))
    }

    pub fn from_stream(stream: net::TcpStream) -> TcpStream {
        TcpStream::new(stream, None)
    }

    pub fn peer_addr(&self) -> io::Result<SocketAddr> {
        self.imp.inner.socket.peer_addr()
    }

    pub fn local_addr(&self) -> io::Result<SocketAddr> {
        self.imp.inner.socket.local_addr()
    }

    pub fn try_clone(&self) -> io::Result<TcpStream> {
        self.imp.inner.socket.try_clone().map(|s| TcpStream::new(s, None))
    }

    pub fn shutdown(&self, how: Shutdown) -> io::Result<()> {
        self.imp.inner.socket.shutdown(how)
    }

    pub fn set_nodelay(&self, nodelay: bool) -> io::Result<()> {
        self.imp.inner.socket.set_nodelay(nodelay)
    }

    pub fn nodelay(&self) -> io::Result<bool> {
        self.imp.inner.socket.nodelay()
    }

    pub fn set_recv_buffer_size(&self, size: usize) -> io::Result<()> {
        self.imp.inner.socket.set_recv_buffer_size(size)
    }

    pub fn recv_buffer_size(&self) -> io::Result<usize> {
        self.imp.inner.socket.recv_buffer_size()
    }

    pub fn set_send_buffer_size(&self, size: usize) -> io::Result<()> {
        self.imp.inner.socket.set_send_buffer_size(size)
    }

    pub fn send_buffer_size(&self) -> io::Result<usize> {
        self.imp.inner.socket.send_buffer_size()
    }

    pub fn set_keepalive(&self, keepalive: Option<Duration>) -> io::Result<()> {
        self.imp.inner.socket.set_keepalive(keepalive)
    }

    pub fn keepalive(&self) -> io::Result<Option<Duration>> {
        self.imp.inner.socket.keepalive()
    }

    pub fn set_ttl(&self, ttl: u32) -> io::Result<()> {
        self.imp.inner.socket.set_ttl(ttl)
    }

    pub fn ttl(&self) -> io::Result<u32> {
        self.imp.inner.socket.ttl()
    }

    pub fn set_linger(&self, dur: Option<Duration>) -> io::Result<()> {
        self.imp.inner.socket.set_linger(dur)
    }

    pub fn linger(&self) -> io::Result<Option<Duration>> {
        self.imp.inner.socket.linger()
    }

    pub fn take_error(&self) -> io::Result<Option<io::Error>> {
        if let Some(e) = self.imp.inner.socket.take_error()? {
            return Ok(Some(e))
        }

        // If the syscall didn't return anything then also check to see if we've
        // squirreled away an error elsewhere for example as part of a connect
        // operation.
        //
        // Typically this is used like so:
        //
        // 1. A `connect` is issued
        // 2. Wait for the socket to be writable
        // 3. Call `take_error` to see if the connect succeeded.
        //
        // Right now the `connect` operation finishes in `read_done` below and
        // fill will in `State::Error` in the `read` slot if it fails, so we
        // extract that here.
        let mut me = self.inner();
        match mem::replace(&mut me.read, State::Empty) {
            State::Error(e) => {
                self.imp.schedule_read(&mut me);
                Ok(Some(e))
            }
            other => {
                me.read = other;
                Ok(None)
            }
        }
    }

    fn inner(&self) -> MutexGuard<StreamInner> {
        self.imp.inner()
    }

<<<<<<< HEAD
    fn post_register(&self, interest: Ready, me: &mut StreamInner) {
        if interest.is_readable() {
            self.imp.schedule_read(me);
        }

        // At least with epoll, if a socket is registered with an interest in
        // writing and it's immediately writable then a writable event is
        // generated immediately, so do so here.
        if interest.is_writable() {
            if let State::Empty = me.write {
                self.imp.add_readiness(me, Ready::WRITABLE);
            }
        }
    }

    pub fn read(&self, buf: &mut [u8]) -> io::Result<usize> {
        match IoVec::from_bytes_mut(buf) {
            Some(vec) => self.readv(&mut [vec]),
            None => Ok(0),
        }
    }

    pub fn readv(&self, bufs: &mut [&mut IoVec]) -> io::Result<usize> {
=======
    fn before_read(&self) -> io::Result<MutexGuard<StreamInner>> {
>>>>>>> 94d26893
        let mut me = self.inner();

        match me.read {
            // Empty == we're not associated yet, and if we're pending then
            // these are both cases where we return "would block"
            State::Empty |
            State::Pending(()) => return Err(io::ErrorKind::WouldBlock.into()),

            // If we got a delayed error as part of a `read_overlapped` below,
            // return that here. Also schedule another read in case it was
            // transient.
            State::Error(_) => {
                let e = match mem::replace(&mut me.read, State::Empty) {
                    State::Error(e) => e,
                    _ => panic!(),
                };
                self.imp.schedule_read(&mut me);
                return Err(e)
            }

            // If we're ready for a read then some previous 0-byte read has
            // completed. In that case the OS's socket buffer has something for
            // us, so we just keep pulling out bytes while we can in the loop
            // below.
            State::Ready(()) => {}
        }

        Ok(me)
    }

    fn post_register(&self, interest: Ready, me: &mut StreamInner) {
        if interest.is_readable() {
            self.imp.schedule_read(me);
        }

        // At least with epoll, if a socket is registered with an interest in
        // writing and it's immediately writable then a writable event is
        // generated immediately, so do so here.
        if interest.is_writable() {
            if let State::Empty = me.write {
                self.imp.add_readiness(me, Ready::writable());
            }
        }
    }

    pub fn read(&self, buf: &mut [u8]) -> io::Result<usize> {
        if buf.is_empty() {
            return Ok(0);
        }
        let vec = IoVecMut::from_bytes(buf);
        self.readv(&mut [vec])
    }

    pub fn peek(&self, buf: &mut [u8]) -> io::Result<usize> {
        let mut me = self.before_read()?;

        match (&self.imp.inner.socket).peek(buf) {
            Ok(n) => Ok(n),
            Err(e) => {
                me.read = State::Empty;
                self.imp.schedule_read(&mut me);
                Err(e)
            }
        }
    }

    pub fn readv(&self, bufs: &mut [IoVecMut]) -> io::Result<usize> {
        let mut me = self.before_read()?;

        // TODO: Does WSARecv work on a nonblocking sockets? We ideally want to
        //       call that instead of looping over all the buffers and calling
        //       `recv` on each buffer. I'm not sure though if an overlapped
        //       socket in nonblocking mode would work with that use case,
        //       however, so for now we just call `recv`.

        let mut amt = 0;
        for buf in bufs {
            match (&self.imp.inner.socket).read(buf) {
                // If we did a partial read, then return what we've read so far
                Ok(n) if n < buf.len() => return Ok(amt + n),

                // Otherwise filled this buffer entirely, so try to fill the
                // next one as well.
                Ok(n) => amt += n,

                // If we hit an error then things get tricky if we've already
                // read some data. If the error is "would block" then we just
                // return the data we've read so far while scheduling another
                // 0-byte read.
                //
                // If we've read data and the error kind is not "would block",
                // then we stash away the error to get returned later and return
                // the data that we've read.
                //
                // Finally if we haven't actually read any data we just
                // reschedule a 0-byte read to happen again and then return the
                // error upwards.
                Err(e) => {
                    if amt > 0 && e.kind() == io::ErrorKind::WouldBlock {
                        me.read = State::Empty;
                        self.imp.schedule_read(&mut me);
                        return Ok(amt)
                    } else if amt > 0 {
                        me.read = State::Error(e);
                        return Ok(amt)
                    } else {
                        me.read = State::Empty;
                        self.imp.schedule_read(&mut me);
                        return Err(e)
                    }
                }
            }
        }

        Ok(amt)
    }

    pub fn write(&self, buf: &[u8]) -> io::Result<usize> {
        if buf.is_empty() {
            return Ok(0);
        }
        let vec = IoVec::from_bytes(buf);
        self.writev(&[vec])
    }

    pub fn writev(&self, bufs: &[IoVec]) -> io::Result<usize> {
        let mut me = self.inner();
        let me = &mut *me;

        match mem::replace(&mut me.write, State::Empty) {
            State::Empty => {}
            State::Error(e) => return Err(e),
            other => {
                me.write = other;
                return Err(io::ErrorKind::WouldBlock.into())
            }
        }

        if !me.iocp.registered() {
            return Err(io::ErrorKind::WouldBlock.into())
        }

        if bufs.len() == 0 {
            return Ok(0)
        }

        let len = bufs.iter().map(|b| b.len()).fold(0, |a, b| a + b);
        let mut intermediate = me.iocp.get_buffer(len);
        for buf in bufs {
            intermediate.extend_from_slice(buf);
        }
        self.imp.schedule_write(intermediate, 0, me);
        Ok(len)
    }

    pub fn flush(&self) -> io::Result<()> {
        Ok(())
    }
}

impl StreamImp {
    fn inner(&self) -> MutexGuard<StreamInner> {
        self.inner.inner.lock().unwrap()
    }

    fn schedule_connect(&self, addr: &SocketAddr) -> io::Result<()> {
        unsafe {
            trace!("scheduling a connect");
            self.inner.socket.connect_overlapped(addr, &[], self.inner.read.as_mut_ptr2())?;
        }
        // see docs above on StreamImp.inner for rationale on forget
        mem::forget(self.clone());
        Ok(())
    }

    /// Schedule a read to happen on this socket, enqueuing us to receive a
    /// notification when a read is ready.
    ///
    /// Note that this does *not* work with a buffer. When reading a TCP stream
    /// we actually read into a 0-byte buffer so Windows will send us a
    /// notification when the socket is otherwise ready for reading. This allows
    /// us to avoid buffer allocations for in-flight reads.
    fn schedule_read(&self, me: &mut StreamInner) {
        match me.read {
            State::Empty => {}
            State::Ready(_) | State::Error(_) => {
                self.add_readiness(me, Ready::READABLE);
                return;
            }
            _ => return,
        }

        me.iocp.set_readiness(me.iocp.readiness() - Ready::READABLE);

        trace!("scheduling a read");
        let res = unsafe {
            self.inner.socket.read_overlapped(&mut [], self.inner.read.as_mut_ptr2())
        };
        match res {
            // Note that `Ok(true)` means that this completed immediately and
            // our socket is readable. This typically means that the caller of
            // this function (likely `read` above) can try again as an
            // optimization and return bytes quickly.
            //
            // Normally, though, although the read completed immediately
            // there's still an IOCP completion packet enqueued that we're going
            // to receive.
            //
            // You can configure this behavior (miow) with
            // SetFileCompletionNotificationModes to indicate that `Ok(true)`
            // does **not** enqueue a completion packet. (This is the case
            // for me.instant_notify)
            //
            // Note that apparently libuv has scary code to work around bugs in
            // `WSARecv` for UDP sockets apparently for handles which have had
            // the `SetFileCompletionNotificationModes` function called on them,
            // worth looking into!
            Ok(Some(_)) if me.instant_notify => {
                me.read = State::Ready(());
                self.add_readiness(me, Ready::READABLE);
            }
            Ok(_) => {
                // see docs above on StreamImp.inner for rationale on forget
                me.read = State::Pending(());
                mem::forget(self.clone());
            }
            Err(e) => {
                me.read = State::Error(e);
                self.add_readiness(me, Ready::READABLE);
            }
        }
    }

    /// Similar to `schedule_read`, except that this issues, well, writes.
    ///
    /// This function will continually attempt to write the entire contents of
    /// the buffer `buf` until they have all been written. The `pos` argument is
    /// the current offset within the buffer up to which the contents have
    /// already been written.
    ///
    /// A new writable event (e.g. allowing another write) will only happen once
    /// the buffer has been written completely (or hit an error).
    fn schedule_write(&self,
                      buf: Vec<u8>,
                      mut pos: usize,
                      me: &mut StreamInner) {

        // About to write, clear any pending level triggered events
        me.iocp.set_readiness(me.iocp.readiness() - Ready::WRITABLE);

        loop {
            trace!("scheduling a write of {} bytes", buf[pos..].len());
            let ret = unsafe {
                self.inner.socket.write_overlapped(&buf[pos..], self.inner.write.as_mut_ptr2())
            };
            match ret {
                Ok(Some(transferred_bytes)) if me.instant_notify => {
                    trace!("done immediately with {} bytes", transferred_bytes);
                    if transferred_bytes == buf.len() - pos {
                        self.add_readiness(me, Ready::WRITABLE);
                        me.write = State::Empty;
                        break;
                    }
                    pos += transferred_bytes;
                }
                Ok(_) => {
                    trace!("scheduled for later");
                    // see docs above on StreamImp.inner for rationale on forget
                    me.write = State::Pending((buf, pos));
                    mem::forget(self.clone());
                    break;
                }
                Err(e) => {
                    trace!("write error: {}", e);
                    me.write = State::Error(e);
                    self.add_readiness(me, Ready::WRITABLE);
                    me.iocp.put_buffer(buf);
                    break;
                }
            }
        }
    }

    /// Pushes an event for this socket onto the selector its registered for.
    ///
    /// When an event is generated on this socket, if it happened after the
    /// socket was closed then we don't want to actually push the event onto our
    /// selector as otherwise it's just a spurious notification.
    fn add_readiness(&self, me: &mut StreamInner, set: Ready) {
        me.iocp.set_readiness(set | me.iocp.readiness());
    }
}

fn read_done(status: &OVERLAPPED_ENTRY) {
    let status = CompletionStatus::from_entry(status);
    let me2 = StreamImp {
        inner: unsafe { overlapped2arc!(status.overlapped(), StreamIo, read) },
    };

    let mut me = me2.inner();
    match mem::replace(&mut me.read, State::Empty) {
        State::Pending(()) => {
            trace!("finished a read: {}", status.bytes_transferred());
            assert_eq!(status.bytes_transferred(), 0);
            me.read = State::Ready(());
            return me2.add_readiness(&mut me, Ready::READABLE)
        }
        s => me.read = s,
    }

    // If a read didn't complete, then the connect must have just finished.
    trace!("finished a connect");

    // By guarding with socket.result(), we ensure that a connection
    // was successfully made before performing operations requiring a
    // connected socket.
    match unsafe { me2.inner.socket.result(status.overlapped()) }
        .and_then(|_| me2.inner.socket.connect_complete())
    {
        Ok(()) => {
            me2.add_readiness(&mut me, Ready::WRITABLE);
            me2.schedule_read(&mut me);
        }
        Err(e) => {
            me2.add_readiness(&mut me, Ready::READABLE | Ready::WRITABLE);
            me.read = State::Error(e);
        }
    }
}

fn write_done(status: &OVERLAPPED_ENTRY) {
    let status = CompletionStatus::from_entry(status);
    trace!("finished a write {}", status.bytes_transferred());
    let me2 = StreamImp {
        inner: unsafe { overlapped2arc!(status.overlapped(), StreamIo, write) },
    };
    let mut me = me2.inner();
    let (buf, pos) = match mem::replace(&mut me.write, State::Empty) {
        State::Pending(pair) => pair,
        _ => unreachable!(),
    };
    let new_pos = pos + (status.bytes_transferred() as usize);
    if new_pos == buf.len() {
        me2.add_readiness(&mut me, Ready::WRITABLE);
    } else {
        me2.schedule_write(buf, new_pos, &mut me);
    }
}

impl Evented for TcpStream {
    fn register(&self, register: &Register, token: Token,
                interest: Ready, opts: PollOpt) -> io::Result<()> {
        let mut me = self.inner();
        me.iocp.register_socket(&self.imp.inner.socket, register, token,
                                     interest, opts, &self.registration)?;

        unsafe {
            super::no_notify_on_instant_completion(self.imp.inner.socket.as_raw_socket() as HANDLE)?;
            me.instant_notify = true;
        }

        // If we were connected before being registered process that request
        // here and go along our merry ways. Note that the callback for a
        // successful connect will worry about generating writable/readable
        // events and scheduling a new read.
        if let Some(addr) = me.deferred_connect.take() {
            return self.imp.schedule_connect(&addr).map(|_| ())
        }
        self.post_register(interest, &mut me);
        Ok(())
    }

    fn reregister(&self, register: &Register, token: Token,
                  interest: Ready, opts: PollOpt) -> io::Result<()> {
        let mut me = self.inner();
        me.iocp.reregister_socket(&self.imp.inner.socket, register, token,
                                       interest, opts, &self.registration)?;
        self.post_register(interest, &mut me);
        Ok(())
    }

    fn deregister(&self, register: &Register) -> io::Result<()> {
        self.inner().iocp.deregister(&self.imp.inner.socket,
                                     register, &self.registration)
    }
}

impl fmt::Debug for TcpStream {
    fn fmt(&self, f: &mut fmt::Formatter) -> fmt::Result {
        f.debug_struct("TcpStream")
            .finish()
    }
}

impl Drop for TcpStream {
    fn drop(&mut self) {
        // If we're still internally reading, we're no longer interested. Note
        // though that we don't cancel any writes which may have been issued to
        // preserve the same semantics as Unix.
        //
        // Note that "Empty" here may mean that a connect is pending, so we
        // cancel even if that happens as well.
        unsafe {
            match self.inner().read {
                State::Pending(_) | State::Empty => {
                    trace!("cancelling active TCP read");
                    drop(super::cancel(&self.imp.inner.socket,
                                       &self.imp.inner.read));
                }
                State::Ready(_) | State::Error(_) => {}
            }
        }
    }
}

impl TcpListener {
    pub fn new(socket: net::TcpListener, addr: &SocketAddr)
               -> io::Result<TcpListener> {
        Ok(TcpListener::new_family(socket, match *addr {
            SocketAddr::V4(..) => Family::V4,
            SocketAddr::V6(..) => Family::V6,
        }))
    }

    fn new_family(socket: net::TcpListener, family: Family) -> TcpListener {
        TcpListener {
            registration: Mutex::new(None),
            imp: ListenerImp {
                inner: FromRawArc::new(ListenerIo {
                    accept: Overlapped::new2(accept_done),
                    family: family,
                    socket: socket,
                    inner: Mutex::new(ListenerInner {
                        iocp: ReadyBinding::new(),
                        accept: State::Empty,
                        accept_buf: AcceptAddrsBuf::new(),
                        instant_notify: false,
                    }),
                }),
            },
        }
    }

    pub fn accept(&self) -> io::Result<(net::TcpStream, SocketAddr)> {
        let mut me = self.inner();

        let ret = match mem::replace(&mut me.accept, State::Empty) {
            State::Empty => return Err(io::ErrorKind::WouldBlock.into()),
            State::Pending(t) => {
                me.accept = State::Pending(t);
                return Err(io::ErrorKind::WouldBlock.into());
            }
            State::Ready((s, a)) => Ok((s, a)),
            State::Error(e) => Err(e),
        };

        self.imp.schedule_accept(&mut me);

        return ret
    }

    pub fn local_addr(&self) -> io::Result<SocketAddr> {
        self.imp.inner.socket.local_addr()
    }

    pub fn try_clone(&self) -> io::Result<TcpListener> {
        self.imp.inner.socket.try_clone().map(|s| {
            TcpListener::new_family(s, self.imp.inner.family)
        })
    }

    pub fn set_ttl(&self, ttl: u32) -> io::Result<()> {
        self.imp.inner.socket.set_ttl(ttl)
    }

    pub fn ttl(&self) -> io::Result<u32> {
        self.imp.inner.socket.ttl()
    }

    pub fn take_error(&self) -> io::Result<Option<io::Error>> {
        self.imp.inner.socket.take_error()
    }

    fn inner(&self) -> MutexGuard<ListenerInner> {
        self.imp.inner()
    }
}

impl ListenerImp {
    fn inner(&self) -> MutexGuard<ListenerInner> {
        self.inner.inner.lock().unwrap()
    }

    fn schedule_accept(&self, me: &mut ListenerInner) {
        match me.accept {
            State::Empty => {}
            _ => return
        }

        me.iocp.set_readiness(me.iocp.readiness() - Ready::READABLE);

        let res = match self.inner.family {
            Family::V4 => TcpBuilder::new_v4(),
            Family::V6 => TcpBuilder::new_v6(),
        }.and_then(|builder| unsafe {
            trace!("scheduling an accept");
            builder.to_tcp_stream().and_then(|stream| {
                let result = self.inner.socket.accept_overlapped(&stream, &mut me.accept_buf,
                                                                 self.inner.accept.as_mut_ptr2());
                result.map(|ok| (stream, ok))
            })
        });
        match res {
            Ok((socket, _)) => {
                // see docs above on StreamImp.inner for rationale on forget
                me.accept = State::Pending(socket);
                mem::forget(self.clone());
            }
            Err(e) => {
                me.accept = State::Error(e);
                self.add_readiness(me, Ready::READABLE);
            }
        }
    }

    // See comments in StreamImp::push
    fn add_readiness(&self, me: &mut ListenerInner, set: Ready) {
        me.iocp.set_readiness(set | me.iocp.readiness());
    }
}

fn accept_done(status: &OVERLAPPED_ENTRY) {
    let status = CompletionStatus::from_entry(status);
    let me2 = ListenerImp {
        inner: unsafe { overlapped2arc!(status.overlapped(), ListenerIo, accept) },
    };

    let mut me = me2.inner();
    let socket = match mem::replace(&mut me.accept, State::Empty) {
        State::Pending(s) => s,
        _ => unreachable!(),
    };
    trace!("finished an accept");
    let result = me2.inner.socket.accept_complete(&socket).and_then(|()| {
        me.accept_buf.parse(&me2.inner.socket)
    }).and_then(|buf| {
        buf.remote().ok_or_else(|| {
            io::Error::new(ErrorKind::Other, "could not obtain remote address")
        })
    });
    me.accept = match result {
        Ok(remote_addr) => State::Ready((socket, remote_addr)),
        Err(e) => State::Error(e),
    };
    me2.add_readiness(&mut me, Ready::READABLE);
}

impl Evented for TcpListener {
    fn register(&self, register: &Register, token: Token,
                interest: Ready, opts: PollOpt) -> io::Result<()> {
        let mut me = self.inner();
        me.iocp.register_socket(&self.imp.inner.socket, register, token,
                                     interest, opts, &self.registration)?;

        unsafe {
            super::no_notify_on_instant_completion(self.imp.inner.socket.as_raw_socket() as HANDLE)?;
            me.instant_notify = true;
        }

        self.imp.schedule_accept(&mut me);
        Ok(())
    }

    fn reregister(&self, register: &Register, token: Token,
                  interest: Ready, opts: PollOpt) -> io::Result<()> {
        let mut me = self.inner();
        me.iocp.reregister_socket(&self.imp.inner.socket, register, token,
                                       interest, opts, &self.registration)?;
        self.imp.schedule_accept(&mut me);
        Ok(())
    }

    fn deregister(&self, register: &Register) -> io::Result<()> {
        self.inner().iocp.deregister(&self.imp.inner.socket,
                                     register, &self.registration)
    }
}

impl fmt::Debug for TcpListener {
    fn fmt(&self, f: &mut fmt::Formatter) -> fmt::Result {
        f.debug_struct("TcpListener")
            .finish()
    }
}

impl Drop for TcpListener {
    fn drop(&mut self) {
        // If we're still internally reading, we're no longer interested.
        unsafe {
            match self.inner().accept {
                State::Pending(_) => {
                    trace!("cancelling active TCP accept");
                    drop(super::cancel(&self.imp.inner.socket,
                                       &self.imp.inner.accept));
                }
                State::Empty |
                State::Ready(_) |
                State::Error(_) => {}
            }
        }
    }
}<|MERGE_RESOLUTION|>--- conflicted
+++ resolved
@@ -223,33 +223,7 @@
         self.imp.inner()
     }
 
-<<<<<<< HEAD
-    fn post_register(&self, interest: Ready, me: &mut StreamInner) {
-        if interest.is_readable() {
-            self.imp.schedule_read(me);
-        }
-
-        // At least with epoll, if a socket is registered with an interest in
-        // writing and it's immediately writable then a writable event is
-        // generated immediately, so do so here.
-        if interest.is_writable() {
-            if let State::Empty = me.write {
-                self.imp.add_readiness(me, Ready::WRITABLE);
-            }
-        }
-    }
-
-    pub fn read(&self, buf: &mut [u8]) -> io::Result<usize> {
-        match IoVec::from_bytes_mut(buf) {
-            Some(vec) => self.readv(&mut [vec]),
-            None => Ok(0),
-        }
-    }
-
-    pub fn readv(&self, bufs: &mut [&mut IoVec]) -> io::Result<usize> {
-=======
     fn before_read(&self) -> io::Result<MutexGuard<StreamInner>> {
->>>>>>> 94d26893
         let mut me = self.inner();
 
         match me.read {
