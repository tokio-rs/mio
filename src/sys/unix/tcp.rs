--- conflicted
+++ resolved
@@ -9,11 +9,7 @@
 use net2::TcpStreamExt;
 
 use event::Evented;
-<<<<<<< HEAD
-use {io, PollOpt, Ready, Registry, Token};
-=======
-use {io, Interests, Poll, PollOpt, Token};
->>>>>>> 631e80a9
+use {io, PollOpt, Interests, Registry, Token};
 
 use sys::unix::eventedfd::EventedFd;
 use sys::unix::io::set_nonblock;
@@ -157,11 +153,7 @@
         interests: Interests,
         opts: PollOpt,
     ) -> io::Result<()> {
-<<<<<<< HEAD
-        EventedFd(&self.as_raw_fd()).register(registry, token, interest, opts)
-=======
-        EventedFd(&self.as_raw_fd()).register(poll, token, interests, opts)
->>>>>>> 631e80a9
+        EventedFd(&self.as_raw_fd()).register(registry, token, interests, opts)
     }
 
     fn reregister(
@@ -171,11 +163,7 @@
         interests: Interests,
         opts: PollOpt,
     ) -> io::Result<()> {
-<<<<<<< HEAD
-        EventedFd(&self.as_raw_fd()).reregister(registry, token, interest, opts)
-=======
-        EventedFd(&self.as_raw_fd()).reregister(poll, token, interests, opts)
->>>>>>> 631e80a9
+        EventedFd(&self.as_raw_fd()).reregister(registry, token, interests, opts)
     }
 
     fn deregister(&self, registry: &Registry) -> io::Result<()> {
@@ -248,11 +236,7 @@
         interests: Interests,
         opts: PollOpt,
     ) -> io::Result<()> {
-<<<<<<< HEAD
-        EventedFd(&self.as_raw_fd()).register(registry, token, interest, opts)
-=======
-        EventedFd(&self.as_raw_fd()).register(poll, token, interests, opts)
->>>>>>> 631e80a9
+        EventedFd(&self.as_raw_fd()).register(registry, token, interests, opts)
     }
 
     fn reregister(
@@ -262,11 +246,7 @@
         interests: Interests,
         opts: PollOpt,
     ) -> io::Result<()> {
-<<<<<<< HEAD
-        EventedFd(&self.as_raw_fd()).reregister(registry, token, interest, opts)
-=======
-        EventedFd(&self.as_raw_fd()).reregister(poll, token, interests, opts)
->>>>>>> 631e80a9
+        EventedFd(&self.as_raw_fd()).reregister(registry, token, interests, opts)
     }
 
     fn deregister(&self, registry: &Registry) -> io::Result<()> {
