--- conflicted
+++ resolved
@@ -7,11 +7,7 @@
 use event::Evented;
 use sys::unix::cvt;
 use unix::EventedFd;
-<<<<<<< HEAD
-use {io, PollOpt, Ready, Registry, Token};
-=======
-use {io, Interests, Poll, PollOpt, Token};
->>>>>>> 631e80a9
+use {io, PollOpt, Interests, Registry, Token};
 
 pub fn set_nonblock(fd: libc::c_int) -> io::Result<()> {
     unsafe {
@@ -76,11 +72,7 @@
         interests: Interests,
         opts: PollOpt,
     ) -> io::Result<()> {
-<<<<<<< HEAD
-        EventedFd(&self.as_raw_fd()).register(registry, token, interest, opts)
-=======
-        EventedFd(&self.as_raw_fd()).register(poll, token, interests, opts)
->>>>>>> 631e80a9
+        EventedFd(&self.as_raw_fd()).register(registry, token, interests, opts)
     }
 
     fn reregister(
@@ -90,11 +82,7 @@
         interests: Interests,
         opts: PollOpt,
     ) -> io::Result<()> {
-<<<<<<< HEAD
-        EventedFd(&self.as_raw_fd()).reregister(registry, token, interest, opts)
-=======
-        EventedFd(&self.as_raw_fd()).reregister(poll, token, interests, opts)
->>>>>>> 631e80a9
+        EventedFd(&self.as_raw_fd()).reregister(registry, token, interests, opts)
     }
 
     fn deregister(&self, registry: &Registry) -> io::Result<()> {
