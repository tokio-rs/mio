use std::{cmp, fmt, ptr};
#[cfg(not(target_os = "netbsd"))]
use std::os::raw::{c_int, c_short};
use std::os::unix::io::AsRawFd;
use std::os::unix::io::RawFd;
use std::collections::HashMap;
use std::sync::atomic::{AtomicUsize, Ordering, ATOMIC_USIZE_INIT};
use std::time::Duration;

use libc::{self, time_t};

use {io, Ready, PollOpt, Token};
use event_imp::{self as event, Event};
use sys::unix::{cvt, UnixReady};
use sys::unix::io::set_cloexec;

/// Each Selector has a globally unique(ish) ID associated with it. This ID
/// gets tracked by `TcpStream`, `TcpListener`, etc... when they are first
/// registered with the `Selector`. If a type that is previously associated with
/// a `Selector` attempts to register itself with a different `Selector`, the
/// operation will return with an error. This matches windows behavior.
static NEXT_ID: AtomicUsize = ATOMIC_USIZE_INIT;

#[cfg(not(target_os = "netbsd"))]
type Filter = c_short;
#[cfg(not(target_os = "netbsd"))]
type UData = *mut ::libc::c_void;
#[cfg(not(target_os = "netbsd"))]
type Count = c_int;

#[cfg(target_os = "netbsd")]
type Filter = u32;
#[cfg(target_os = "netbsd")]
type UData = ::libc::intptr_t;
#[cfg(target_os = "netbsd")]
type Count = usize;

macro_rules! kevent {
    ($id: expr, $filter: expr, $flags: expr, $data: expr) => {
        libc::kevent {
            ident: $id as ::libc::uintptr_t,
            filter: $filter as Filter,
            flags: $flags,
            fflags: 0,
            data: 0,
            udata: $data as UData,
        }
    }
}

pub struct Selector {
    id: usize,
    kq: RawFd,
}

impl Selector {
    pub fn new() -> io::Result<Selector> {
        // offset by 1 to avoid choosing 0 as the id of a selector
        let id = NEXT_ID.fetch_add(1, Ordering::Relaxed) + 1;
        let kq = unsafe { cvt(libc::kqueue())? };
        drop(set_cloexec(kq));

        Ok(Selector {
            id: id,
            kq: kq,
        })
    }

    pub fn id(&self) -> usize {
        self.id
    }

    pub fn select(&self, evts: &mut Events, awakener: Token, timeout: Option<Duration>) -> io::Result<bool> {
        let timeout = timeout.map(|to| {
            libc::timespec {
                tv_sec: cmp::min(to.as_secs(), time_t::max_value() as u64) as time_t,
                tv_nsec: to.subsec_nanos() as libc::c_long,
            }
        });
        let timeout = timeout.as_ref().map(|s| s as *const _).unwrap_or(ptr::null_mut());

        evts.clear();
        unsafe {
            let cnt = cvt(libc::kevent(self.kq,
                                            ptr::null(),
                                            0,
                                            evts.sys_events.0.as_mut_ptr(),
                                            evts.sys_events.0.capacity() as Count,
                                            timeout))?;
            evts.sys_events.0.set_len(cnt as usize);
            Ok(evts.coalesce(awakener))
        }
    }

    pub fn register(&self, fd: RawFd, token: Token, interests: Ready, opts: PollOpt) -> io::Result<()> {
        trace!("registering; token={:?}; interests={:?}", token, interests);

        let flags = if opts.contains(PollOpt::EDGE) { libc::EV_CLEAR } else { 0 } |
                    if opts.contains(PollOpt::ONESHOT) { libc::EV_ONESHOT } else { 0 } |
                    libc::EV_RECEIPT;

        unsafe {
            let r = if interests.contains(Ready::READABLE) { libc::EV_ADD } else { libc::EV_DELETE };
            let w = if interests.contains(Ready::WRITABLE) { libc::EV_ADD } else { libc::EV_DELETE };
            let mut changes = [
                kevent!(fd, libc::EVFILT_READ, flags | r, usize::from(token)),
                kevent!(fd, libc::EVFILT_WRITE, flags | w, usize::from(token)),
            ];

            cvt(libc::kevent(self.kq,
                             changes.as_ptr(),
                             changes.len() as Count,
                             changes.as_mut_ptr(),
                             changes.len() as Count,
                             ::std::ptr::null()))?;

            for change in changes.iter() {
                debug_assert_eq!(change.flags & libc::EV_ERROR, libc::EV_ERROR);

                // Test to see if an error happened
                if change.data == 0 {
                    continue
                }

                // Older versions of OSX (10.11 and 10.10 have been witnessed)
                // can return EPIPE when registering a pipe file descriptor
                // where the other end has already disappeared. For example code
                // that creates a pipe, closes a file descriptor, and then
                // registers the other end will see an EPIPE returned from
                // `register`.
                //
                // It also turns out that kevent will still report events on the
                // file descriptor, telling us that it's readable/hup at least
                // after we've done this registration. As a result we just
                // ignore `EPIPE` here instead of propagating it.
                //
                // More info can be found at carllerche/mio#582
                if change.data as i32 == libc::EPIPE &&
                   change.filter == libc::EVFILT_WRITE as Filter {
                    continue
                }

                // ignore ENOENT error for EV_DELETE
                let orig_flags = if change.filter == libc::EVFILT_READ as Filter { r } else { w };
                if change.data as i32 == libc::ENOENT && orig_flags & libc::EV_DELETE != 0 {
                    continue
                }

                return Err(::std::io::Error::from_raw_os_error(change.data as i32));
            }
            Ok(())
        }
    }

    pub fn reregister(&self, fd: RawFd, token: Token, interests: Ready, opts: PollOpt) -> io::Result<()> {
        // Just need to call register here since EV_ADD is a mod if already
        // registered
        self.register(fd, token, interests, opts)
    }

    pub fn deregister(&self, fd: RawFd) -> io::Result<()> {
        unsafe {
            // EV_RECEIPT is a nice way to apply changes and get back per-event results while not
            // draining the actual changes.
            let filter = libc::EV_DELETE | libc::EV_RECEIPT;
#[cfg(not(target_os = "netbsd"))]
            let mut changes = [
                kevent!(fd, libc::EVFILT_READ, filter, ptr::null_mut()),
                kevent!(fd, libc::EVFILT_WRITE, filter, ptr::null_mut()),
            ];

#[cfg(target_os = "netbsd")]
            let mut changes = [
                kevent!(fd, libc::EVFILT_READ, filter, 0),
                kevent!(fd, libc::EVFILT_WRITE, filter, 0),
            ];

            cvt(libc::kevent(self.kq,
                             changes.as_ptr(),
                             changes.len() as Count,
                             changes.as_mut_ptr(),
                             changes.len() as Count,
                             ::std::ptr::null())).map(|_| ())?;

            if changes[0].data as i32 == libc::ENOENT && changes[1].data as i32 == libc::ENOENT {
                return Err(::std::io::Error::from_raw_os_error(changes[0].data as i32));
            }
            for change in changes.iter() {
                debug_assert_eq!(libc::EV_ERROR & change.flags, libc::EV_ERROR);
                if change.data != 0 && change.data as i32 != libc::ENOENT {
                    return Err(::std::io::Error::from_raw_os_error(changes[0].data as i32));
                }
            }
            Ok(())
        }
    }
}

impl fmt::Debug for Selector {
    fn fmt(&self, fmt: &mut fmt::Formatter) -> fmt::Result {
        fmt.debug_struct("Selector")
            .field("id", &self.id)
            .field("kq", &self.kq)
            .finish()
    }
}

impl AsRawFd for Selector {
    fn as_raw_fd(&self) -> RawFd {
        self.kq
    }
}

impl Drop for Selector {
    fn drop(&mut self) {
        unsafe {
            let _ = libc::close(self.kq);
        }
    }
}

pub struct Events {
    sys_events: KeventList,
    events: Vec<Event>,
    event_map: HashMap<Token, usize>,
}

struct KeventList(Vec<libc::kevent>);

unsafe impl Send for KeventList {}
unsafe impl Sync for KeventList {}

impl Events {
    pub fn with_capacity(cap: usize) -> Events {
        Events {
            sys_events: KeventList(Vec::with_capacity(cap)),
            events: Vec::with_capacity(cap),
            event_map: HashMap::with_capacity(cap)
        }
    }

    #[inline]
    pub fn len(&self) -> usize {
        self.events.len()
    }

    #[inline]
    pub fn capacity(&self) -> usize {
        self.events.capacity()
    }

    #[inline]
    pub fn is_empty(&self) -> bool {
        self.events.is_empty()
    }

    pub fn get(&self, idx: usize) -> Option<Event> {
        self.events.get(idx).map(|e| *e)
    }

    fn coalesce(&mut self, awakener: Token) -> bool {
        let mut ret = false;
        self.events.clear();
        self.event_map.clear();

        for e in self.sys_events.0.iter() {
            let token = Token(e.udata as usize);
            let len = self.events.len();

            if token == awakener {
                // TODO: Should this return an error if event is an error. It
                // is not critical as spurious wakeups are permitted.
                ret = true;
                continue;
            }

            let idx = *self.event_map.entry(token)
                .or_insert(len);

            if idx == len {
                // New entry, insert the default
                self.events.push(Event::new(Ready::EMPTY, token));

            }

            if e.flags & libc::EV_ERROR != 0 {
                event::kind_mut(&mut self.events[idx]).insert(*UnixReady::error());
            }

            if e.filter == libc::EVFILT_READ as Filter {
                event::kind_mut(&mut self.events[idx]).insert(Ready::READABLE);
            } else if e.filter == libc::EVFILT_WRITE as Filter {
                event::kind_mut(&mut self.events[idx]).insert(Ready::WRITABLE);
            }
#[cfg(any(target_os = "dragonfly",
    target_os = "freebsd", target_os = "ios", target_os = "macos"))]
            {
                if e.filter == libc::EVFILT_AIO {
                    event::kind_mut(&mut self.events[idx]).insert(UnixReady::aio());
                }
            }
#[cfg(any(target_os = "dragonfly", target_os = "freebsd"))]
            {
                if e.filter == libc::EVFILT_LIO {
                    event::kind_mut(&mut self.events[idx]).insert(UnixReady::lio());
                }
            }

            if e.flags & libc::EV_EOF != 0 {
                event::kind_mut(&mut self.events[idx]).insert(UnixReady::hup());

                // When the read end of the socket is closed, EV_EOF is set on
                // flags, and fflags contains the error if there is one.
                if e.fflags != 0 {
                    event::kind_mut(&mut self.events[idx]).insert(UnixReady::error());
                }
            }
        }

        ret
    }

    pub fn push_event(&mut self, event: Event) {
        self.events.push(event);
    }

    pub fn clear(&mut self) {
        self.sys_events.0.truncate(0);
        self.events.truncate(0);
        self.event_map.clear();
    }
}

impl fmt::Debug for Events {
    fn fmt(&self, fmt: &mut fmt::Formatter) -> fmt::Result {
        fmt.debug_struct("Events")
            .field("len", &self.sys_events.0.len())
            .finish()
    }
}

#[test]
fn does_not_register_rw() {
    use {Poll, Ready, PollOpt, Token};
    use unix::EventedFd;

    let kq = unsafe { libc::kqueue() };
    let kqf = EventedFd(&kq);
    let poll = Poll::new().unwrap();

    // registering kqueue fd will fail if write is requested (On anything but some versions of OS
    // X)
<<<<<<< HEAD
    poll.register(&kqf, Token(1234), Ready::READABLE,
                  PollOpt::EDGE | PollOpt::ONESHOT).unwrap();
=======
    poll.register()
        .register(
            &kqf, Token(1234), Ready::readable(),
            PollOpt::edge() | PollOpt::oneshot()).unwrap();
>>>>>>> 94d26893
}

#[cfg(any(target_os = "dragonfly",
    target_os = "freebsd", target_os = "ios", target_os = "macos"))]
#[test]
fn test_coalesce_aio() {
    let mut events = Events::with_capacity(1);
    events.sys_events.0.push(kevent!(0x1234, libc::EVFILT_AIO, 0, 42));
    events.coalesce(Token(0));
    assert!(events.events[0].readiness() == UnixReady::aio().into());
    assert!(events.events[0].token() == Token(42));
}<|MERGE_RESOLUTION|>--- conflicted
+++ resolved
@@ -350,15 +350,10 @@
 
     // registering kqueue fd will fail if write is requested (On anything but some versions of OS
     // X)
-<<<<<<< HEAD
-    poll.register(&kqf, Token(1234), Ready::READABLE,
-                  PollOpt::EDGE | PollOpt::ONESHOT).unwrap();
-=======
     poll.register()
         .register(
-            &kqf, Token(1234), Ready::readable(),
-            PollOpt::edge() | PollOpt::oneshot()).unwrap();
->>>>>>> 94d26893
+            &kqf, Token(1234), Ready::READABLE,
+            PollOpt::EDGE | PollOpt::ONESHOT).unwrap();
 }
 
 #[cfg(any(target_os = "dragonfly",
