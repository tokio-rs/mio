use crate::event::Evented;
use crate::sys::unix::uio::VecIo;
use crate::unix::EventedFd;
<<<<<<< HEAD
use crate::{Interests, PollOpt, Registry, Token};

=======
use crate::{io, Interests, Registry, Token};
>>>>>>> b506eef7
use std;
use std::fmt;
use std::io;
use std::net::{Ipv4Addr, Ipv6Addr, SocketAddr};
use std::os::unix::io::{AsRawFd, FromRawFd, IntoRawFd, RawFd};

use iovec::IoVec;
#[allow(unused_imports)] // only here for Rust 1.8
use net2::UdpSocketExt;

pub struct UdpSocket {
    io: std::net::UdpSocket,
}

impl UdpSocket {
    pub fn new(socket: std::net::UdpSocket) -> io::Result<UdpSocket> {
        socket.set_nonblocking(true)?;
        Ok(UdpSocket { io: socket })
    }

    pub fn local_addr(&self) -> io::Result<SocketAddr> {
        self.io.local_addr()
    }

    pub fn try_clone(&self) -> io::Result<UdpSocket> {
        self.io.try_clone().map(|io| UdpSocket { io })
    }

    pub fn send_to(&self, buf: &[u8], target: &SocketAddr) -> io::Result<usize> {
        self.io.send_to(buf, target)
    }

    pub fn recv_from(&self, buf: &mut [u8]) -> io::Result<(usize, SocketAddr)> {
        self.io.recv_from(buf)
    }

    pub fn send(&self, buf: &[u8]) -> io::Result<usize> {
        self.io.send(buf)
    }

    pub fn recv(&self, buf: &mut [u8]) -> io::Result<usize> {
        self.io.recv(buf)
    }

    pub fn connect(&self, addr: SocketAddr) -> io::Result<()> {
        self.io.connect(addr)
    }

    pub fn broadcast(&self) -> io::Result<bool> {
        self.io.broadcast()
    }

    pub fn set_broadcast(&self, on: bool) -> io::Result<()> {
        self.io.set_broadcast(on)
    }

    pub fn multicast_loop_v4(&self) -> io::Result<bool> {
        self.io.multicast_loop_v4()
    }

    pub fn set_multicast_loop_v4(&self, on: bool) -> io::Result<()> {
        self.io.set_multicast_loop_v4(on)
    }

    pub fn multicast_ttl_v4(&self) -> io::Result<u32> {
        self.io.multicast_ttl_v4()
    }

    pub fn set_multicast_ttl_v4(&self, ttl: u32) -> io::Result<()> {
        self.io.set_multicast_ttl_v4(ttl)
    }

    pub fn multicast_loop_v6(&self) -> io::Result<bool> {
        self.io.multicast_loop_v6()
    }

    pub fn set_multicast_loop_v6(&self, on: bool) -> io::Result<()> {
        self.io.set_multicast_loop_v6(on)
    }

    pub fn ttl(&self) -> io::Result<u32> {
        self.io.ttl()
    }

    pub fn set_ttl(&self, ttl: u32) -> io::Result<()> {
        self.io.set_ttl(ttl)
    }

    pub fn join_multicast_v4(&self, multiaddr: Ipv4Addr, interface: Ipv4Addr) -> io::Result<()> {
        self.io.join_multicast_v4(&multiaddr, &interface)
    }

    pub fn join_multicast_v6(&self, multiaddr: &Ipv6Addr, interface: u32) -> io::Result<()> {
        self.io.join_multicast_v6(multiaddr, interface)
    }

    pub fn leave_multicast_v4(&self, multiaddr: Ipv4Addr, interface: Ipv4Addr) -> io::Result<()> {
        self.io.leave_multicast_v4(&multiaddr, &interface)
    }

    pub fn leave_multicast_v6(&self, multiaddr: &Ipv6Addr, interface: u32) -> io::Result<()> {
        self.io.leave_multicast_v6(multiaddr, interface)
    }

    pub fn set_only_v6(&self, only_v6: bool) -> io::Result<()> {
        self.io.set_only_v6(only_v6)
    }

    pub fn only_v6(&self) -> io::Result<bool> {
        self.io.only_v6()
    }

    pub fn take_error(&self) -> io::Result<Option<io::Error>> {
        self.io.take_error()
    }

    pub fn readv(&self, bufs: &mut [&mut IoVec]) -> io::Result<usize> {
        self.io.readv(bufs)
    }

    pub fn writev(&self, bufs: &[&IoVec]) -> io::Result<usize> {
        self.io.writev(bufs)
    }
}

impl Evented for UdpSocket {
    fn register(&self, registry: &Registry, token: Token, interests: Interests) -> io::Result<()> {
        EventedFd(&self.as_raw_fd()).register(registry, token, interests)
    }

    fn reregister(
        &self,
        registry: &Registry,
        token: Token,
        interests: Interests,
    ) -> io::Result<()> {
        EventedFd(&self.as_raw_fd()).reregister(registry, token, interests)
    }

    fn deregister(&self, registry: &Registry) -> io::Result<()> {
        EventedFd(&self.as_raw_fd()).deregister(registry)
    }
}

impl fmt::Debug for UdpSocket {
    fn fmt(&self, f: &mut fmt::Formatter<'_>) -> fmt::Result {
        fmt::Debug::fmt(&self.io, f)
    }
}

impl FromRawFd for UdpSocket {
    unsafe fn from_raw_fd(fd: RawFd) -> UdpSocket {
        UdpSocket {
            io: std::net::UdpSocket::from_raw_fd(fd),
        }
    }
}

impl IntoRawFd for UdpSocket {
    fn into_raw_fd(self) -> RawFd {
        self.io.into_raw_fd()
    }
}

impl AsRawFd for UdpSocket {
    fn as_raw_fd(&self) -> RawFd {
        self.io.as_raw_fd()
    }
}<|MERGE_RESOLUTION|>--- conflicted
+++ resolved
@@ -1,12 +1,8 @@
 use crate::event::Evented;
 use crate::sys::unix::uio::VecIo;
 use crate::unix::EventedFd;
-<<<<<<< HEAD
-use crate::{Interests, PollOpt, Registry, Token};
+use crate::{Interests, Registry, Token};
 
-=======
-use crate::{io, Interests, Registry, Token};
->>>>>>> b506eef7
 use std;
 use std::fmt;
 use std::io;
