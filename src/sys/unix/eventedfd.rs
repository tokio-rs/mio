use event::Evented;
use std::os::unix::io::RawFd;
<<<<<<< HEAD
use {io, poll, PollOpt, Ready, Registry, Token};
=======
use {io, poll, Interests, Poll, PollOpt, Token};
>>>>>>> 631e80a9

/*
 *
 * ===== EventedFd =====
 *
 */

#[derive(Debug)]

/// Adapter for [`RawFd`] providing an [`Evented`] implementation.
///
/// `EventedFd` enables registering any type with an FD with [`Poll`].
///
/// While only implementations for TCP and UDP are provided, Mio supports
/// registering any FD that can be registered with the underlying OS selector.
/// `EventedFd` provides the necessary bridge.
///
/// Note that `EventedFd` takes a `&RawFd`. This is because `EventedFd` **does
/// not** take ownership of the FD. Specifically, it will not manage any
/// lifecycle related operations, such as closing the FD on drop. It is expected
/// that the `EventedFd` is constructed right before a call to
/// [`Poll::register`]. See the examples for more detail.
///
/// # Examples
///
/// Basic usage
///
/// ```
/// # use std::error::Error;
/// # fn try_main() -> Result<(), Box<Error>> {
/// use mio::{Interests, Poll, PollOpt, Token};
/// use mio::unix::EventedFd;
///
/// use std::os::unix::io::AsRawFd;
/// use std::net::TcpListener;
///
/// // Bind a std listener
/// let listener = TcpListener::bind("127.0.0.1:0")?;
///
/// let mut poll = Poll::new()?;
/// let registry = poll.registry().clone();
///
/// // Register the listener
<<<<<<< HEAD
/// registry.register(
///     &EventedFd(&listener.as_raw_fd()),
///     Token(0),
///     Ready::readable(),
///     PollOpt::edge())?;
=======
/// poll.register(&EventedFd(&listener.as_raw_fd()),
///              Token(0), Interests::readable(), PollOpt::edge())?;
>>>>>>> 631e80a9
/// #     Ok(())
/// # }
/// #
/// # fn main() {
/// #     try_main().unwrap();
/// # }
/// ```
///
/// Implementing [`Evented`] for a custom type backed by a [`RawFd`].
///
/// ```
<<<<<<< HEAD
/// use mio::{Ready, Registry, PollOpt, Token};
=======
/// use mio::{Interests, Poll, PollOpt, Token};
>>>>>>> 631e80a9
/// use mio::event::Evented;
/// use mio::unix::EventedFd;
///
/// use std::os::unix::io::RawFd;
/// use std::io;
///
/// pub struct MyIo {
///     fd: RawFd,
/// }
///
/// impl Evented for MyIo {
<<<<<<< HEAD
///     fn register(&self, registry: &Registry, token: Token, interest: Ready, opts: PollOpt)
///         -> io::Result<()>
///     {
///         EventedFd(&self.fd).register(registry, token, interest, opts)
///     }
///
///     fn reregister(&self, registry: &Registry, token: Token, interest: Ready, opts: PollOpt)
///         -> io::Result<()>
///     {
///         EventedFd(&self.fd).reregister(registry, token, interest, opts)
=======
///     fn register(&self, poll: &Poll, token: Token, interests: Interests, opts: PollOpt)
///         -> io::Result<()>
///     {
///         EventedFd(&self.fd).register(poll, token, interests, opts)
///     }
///
///     fn reregister(&self, poll: &Poll, token: Token, interests: Interests, opts: PollOpt)
///         -> io::Result<()>
///     {
///         EventedFd(&self.fd).reregister(poll, token, interests, opts)
>>>>>>> 631e80a9
///     }
///
///     fn deregister(&self, registry: &Registry) -> io::Result<()> {
///         EventedFd(&self.fd).deregister(registry)
///     }
/// }
/// ```
///
/// [`RawFd`]: https://doc.rust-lang.org/std/os/unix/io/type.RawFd.html
/// [`Evented`]: ../event/trait.Evented.html
/// [`Poll`]: ../struct.Poll.html
/// [`Poll::register`]: ../struct.Poll.html#method.register
pub struct EventedFd<'a>(pub &'a RawFd);

impl<'a> Evented for EventedFd<'a> {
    fn register(
        &self,
        registry: &Registry,
        token: Token,
        interests: Interests,
        opts: PollOpt,
    ) -> io::Result<()> {
<<<<<<< HEAD
        poll::selector(registry).register(*self.0, token, interest, opts)
=======
        poll::selector(poll).register(*self.0, token, interests, opts)
>>>>>>> 631e80a9
    }

    fn reregister(
        &self,
        registry: &Registry,
        token: Token,
        interests: Interests,
        opts: PollOpt,
    ) -> io::Result<()> {
<<<<<<< HEAD
        poll::selector(registry).reregister(*self.0, token, interest, opts)
=======
        poll::selector(poll).reregister(*self.0, token, interests, opts)
>>>>>>> 631e80a9
    }

    fn deregister(&self, registry: &Registry) -> io::Result<()> {
        poll::selector(registry).deregister(*self.0)
    }
}<|MERGE_RESOLUTION|>--- conflicted
+++ resolved
@@ -1,10 +1,6 @@
 use event::Evented;
 use std::os::unix::io::RawFd;
-<<<<<<< HEAD
-use {io, poll, PollOpt, Ready, Registry, Token};
-=======
-use {io, poll, Interests, Poll, PollOpt, Token};
->>>>>>> 631e80a9
+use {io, poll, PollOpt, Interests, Registry, Token};
 
 /*
  *
@@ -48,16 +44,11 @@
 /// let registry = poll.registry().clone();
 ///
 /// // Register the listener
-<<<<<<< HEAD
 /// registry.register(
 ///     &EventedFd(&listener.as_raw_fd()),
 ///     Token(0),
-///     Ready::readable(),
+///     Interests::readable(),
 ///     PollOpt::edge())?;
-=======
-/// poll.register(&EventedFd(&listener.as_raw_fd()),
-///              Token(0), Interests::readable(), PollOpt::edge())?;
->>>>>>> 631e80a9
 /// #     Ok(())
 /// # }
 /// #
@@ -69,11 +60,7 @@
 /// Implementing [`Evented`] for a custom type backed by a [`RawFd`].
 ///
 /// ```
-<<<<<<< HEAD
-/// use mio::{Ready, Registry, PollOpt, Token};
-=======
-/// use mio::{Interests, Poll, PollOpt, Token};
->>>>>>> 631e80a9
+/// use mio::{Interests, Registry, PollOpt, Token};
 /// use mio::event::Evented;
 /// use mio::unix::EventedFd;
 ///
@@ -85,29 +72,16 @@
 /// }
 ///
 /// impl Evented for MyIo {
-<<<<<<< HEAD
-///     fn register(&self, registry: &Registry, token: Token, interest: Ready, opts: PollOpt)
+///     fn register(&self, registry: &Registry, token: Token, interests: Interests, opts: PollOpt)
 ///         -> io::Result<()>
 ///     {
-///         EventedFd(&self.fd).register(registry, token, interest, opts)
+///         EventedFd(&self.fd).register(registry, token, interests, opts)
 ///     }
 ///
-///     fn reregister(&self, registry: &Registry, token: Token, interest: Ready, opts: PollOpt)
+///     fn reregister(&self, registry: &Registry, token: Token, interests: Interests, opts: PollOpt)
 ///         -> io::Result<()>
 ///     {
-///         EventedFd(&self.fd).reregister(registry, token, interest, opts)
-=======
-///     fn register(&self, poll: &Poll, token: Token, interests: Interests, opts: PollOpt)
-///         -> io::Result<()>
-///     {
-///         EventedFd(&self.fd).register(poll, token, interests, opts)
-///     }
-///
-///     fn reregister(&self, poll: &Poll, token: Token, interests: Interests, opts: PollOpt)
-///         -> io::Result<()>
-///     {
-///         EventedFd(&self.fd).reregister(poll, token, interests, opts)
->>>>>>> 631e80a9
+///         EventedFd(&self.fd).reregister(registry, token, interests, opts)
 ///     }
 ///
 ///     fn deregister(&self, registry: &Registry) -> io::Result<()> {
@@ -130,11 +104,7 @@
         interests: Interests,
         opts: PollOpt,
     ) -> io::Result<()> {
-<<<<<<< HEAD
-        poll::selector(registry).register(*self.0, token, interest, opts)
-=======
-        poll::selector(poll).register(*self.0, token, interests, opts)
->>>>>>> 631e80a9
+        poll::selector(registry).register(*self.0, token, interests, opts)
     }
 
     fn reregister(
@@ -144,11 +114,7 @@
         interests: Interests,
         opts: PollOpt,
     ) -> io::Result<()> {
-<<<<<<< HEAD
-        poll::selector(registry).reregister(*self.0, token, interest, opts)
-=======
-        poll::selector(poll).reregister(*self.0, token, interests, opts)
->>>>>>> 631e80a9
+        poll::selector(registry).reregister(*self.0, token, interests, opts)
     }
 
     fn deregister(&self, registry: &Registry) -> io::Result<()> {
