use crate::event_imp::Event;
use crate::sys::unix::cvt;
use crate::sys::unix::io::set_cloexec;
use crate::{io, Interests, Ready, Token};
use libc::{self, c_int};
use libc::{EPOLLERR, EPOLLHUP};
use libc::{EPOLLET, EPOLLIN, EPOLLOUT, EPOLLPRI};
use std::os::unix::io::AsRawFd;
use std::os::unix::io::RawFd;
use std::sync::atomic::{AtomicUsize, Ordering};
use std::time::Duration;
use std::{cmp, i32};

/// Each Selector has a globally unique(ish) ID associated with it. This ID
/// gets tracked by `TcpStream`, `TcpListener`, etc... when they are first
/// registered with the `Selector`. If a type that is previously associated with
/// a `Selector` attempts to register itself with a different `Selector`, the
/// operation will return with an error. This matches windows behavior.
static NEXT_ID: AtomicUsize = AtomicUsize::new(0);

#[derive(Debug)]
pub struct Selector {
    id: usize,
    epfd: RawFd,
}

impl Selector {
    pub fn new() -> io::Result<Selector> {
        let epfd = unsafe {
            // Emulate `epoll_create` by using `epoll_create1` if it's available
            // and otherwise falling back to `epoll_create` followed by a call to
            // set the CLOEXEC flag.
            dlsym!(fn epoll_create1(c_int) -> c_int);

            match epoll_create1.get() {
                Some(epoll_create1_fn) => cvt(epoll_create1_fn(libc::EPOLL_CLOEXEC))?,
                None => {
                    let fd = cvt(libc::epoll_create(1024))?;
                    drop(set_cloexec(fd));
                    fd
                }
            }
        };

        // offset by 1 to avoid choosing 0 as the id of a selector
        let id = NEXT_ID.fetch_add(1, Ordering::Relaxed) + 1;

        Ok(Selector { id: id, epfd: epfd })
    }

    pub fn id(&self) -> usize {
        self.id
    }

    /// Wait for events from the OS
    pub fn select(
        &self,
        evts: &mut Events,
        waker: Token,
        timeout: Option<Duration>,
    ) -> io::Result<bool> {
        let timeout_ms = timeout
            .map(|to| cmp::min(millis(to), i32::MAX as u64) as i32)
            .unwrap_or(-1);

        // Wait for epoll events for at most timeout_ms milliseconds
        evts.clear();
        unsafe {
            let cnt = cvt(libc::epoll_wait(
                self.epfd,
                evts.events.as_mut_ptr(),
                evts.events.capacity() as i32,
                timeout_ms,
            ))?;
            let cnt = cnt as usize;
            evts.events.set_len(cnt);

            for i in 0..cnt {
                if evts.events[i].u64 as usize == waker.into() {
                    evts.events.remove(i);
                    return Ok(true);
                }
            }
        }

        Ok(false)
    }

    /// Register event interests for the given IO handle with the OS
    pub fn register(&self, fd: RawFd, token: Token, interests: Interests) -> io::Result<()> {
        let mut info = libc::epoll_event {
            events: interests_to_epoll(interests),
            u64: usize::from(token) as u64,
        };

        unsafe {
            cvt(libc::epoll_ctl(
                self.epfd,
                libc::EPOLL_CTL_ADD,
                fd,
                &mut info,
            ))?;
            Ok(())
        }
    }

    /// Register event interests for the given IO handle with the OS
    pub fn reregister(&self, fd: RawFd, token: Token, interests: Interests) -> io::Result<()> {
        let mut info = libc::epoll_event {
            events: interests_to_epoll(interests),
            u64: usize::from(token) as u64,
        };

        unsafe {
            cvt(libc::epoll_ctl(
                self.epfd,
                libc::EPOLL_CTL_MOD,
                fd,
                &mut info,
            ))?;
            Ok(())
        }
    }

    /// Deregister event interests for the given IO handle with the OS
    pub fn deregister(&self, fd: RawFd) -> io::Result<()> {
        // The &info argument should be ignored by the system,
        // but linux < 2.6.9 required it to be not null.
        // For compatibility, we provide a dummy EpollEvent.
        let mut info = libc::epoll_event { events: 0, u64: 0 };

        unsafe {
            cvt(libc::epoll_ctl(
                self.epfd,
                libc::EPOLL_CTL_DEL,
                fd,
                &mut info,
            ))?;
            Ok(())
        }
    }
}

fn interests_to_epoll(interests: Interests) -> u32 {
    let mut kind = EPOLLET;

    if interests.is_readable() {
        kind |= EPOLLIN;
    }

    if interests.is_writable() {
        kind |= EPOLLOUT;
    }

    kind as u32
}

<<<<<<< HEAD
fn ready_to_epoll(interest: Ready) -> u32 {
    let mut kind = EPOLLET;

    if interest.is_readable() {
        kind |= EPOLLIN;
    }

    if interest.is_writable() {
        kind |= EPOLLOUT;
    }

    if interest.is_priority() {
        kind |= EPOLLPRI;
    }

    kind as u32
}

=======
>>>>>>> 66c5bdd6
impl AsRawFd for Selector {
    fn as_raw_fd(&self) -> RawFd {
        self.epfd
    }
}

impl Drop for Selector {
    fn drop(&mut self) {
        unsafe {
            let _ = libc::close(self.epfd);
        }
    }
}

pub struct Events {
    events: Vec<libc::epoll_event>,
}

impl Events {
    pub fn with_capacity(u: usize) -> Events {
        Events {
            events: Vec::with_capacity(u),
        }
    }

    #[inline]
    pub fn len(&self) -> usize {
        self.events.len()
    }

    #[inline]
    pub fn capacity(&self) -> usize {
        self.events.capacity()
    }

    #[inline]
    pub fn is_empty(&self) -> bool {
        self.events.is_empty()
    }

    #[inline]
    pub fn get(&self, idx: usize) -> Option<Event> {
        self.events.get(idx).map(|event| {
            let epoll = event.events as c_int;
            let mut kind = Ready::EMPTY;

            if (epoll & EPOLLIN) != 0 {
                kind = kind | Ready::READABLE;
            }

            if (epoll & EPOLLPRI) != 0 {
                kind = kind | Ready::READABLE | Ready::PRIORITY;
            }

            if (epoll & EPOLLOUT) != 0 {
                kind = kind | Ready::WRITABLE;
            }

            // EPOLLHUP - Usually means a socket error happened
            if (epoll & EPOLLERR) != 0 {
                kind = kind | Ready::ERROR;
            }

            if (epoll & EPOLLHUP) != 0 {
                kind = kind | Ready::HUP;
            }

            let token = self.events[idx].u64;

            Event::new(kind, Token(token as usize))
        })
    }

<<<<<<< HEAD
    pub fn push_event(&mut self, event: Event) {
        self.events.push(libc::epoll_event {
            events: ready_to_epoll(event.readiness()),
            u64: usize::from(event.token()) as u64,
        });
    }

=======
>>>>>>> 66c5bdd6
    pub fn clear(&mut self) {
        unsafe {
            self.events.set_len(0);
        }
    }
}

const NANOS_PER_MILLI: u32 = 1_000_000;
const MILLIS_PER_SEC: u64 = 1_000;

/// Convert a `Duration` to milliseconds, rounding up and saturating at
/// `u64::MAX`.
///
/// The saturating is fine because `u64::MAX` milliseconds are still many
/// million years.
pub fn millis(duration: Duration) -> u64 {
    // Round up.
    let millis = (duration.subsec_nanos() + NANOS_PER_MILLI - 1) / NANOS_PER_MILLI;
    duration
        .as_secs()
        .saturating_mul(MILLIS_PER_SEC)
        .saturating_add(millis as u64)
}<|MERGE_RESOLUTION|>--- conflicted
+++ resolved
@@ -155,27 +155,6 @@
     kind as u32
 }
 
-<<<<<<< HEAD
-fn ready_to_epoll(interest: Ready) -> u32 {
-    let mut kind = EPOLLET;
-
-    if interest.is_readable() {
-        kind |= EPOLLIN;
-    }
-
-    if interest.is_writable() {
-        kind |= EPOLLOUT;
-    }
-
-    if interest.is_priority() {
-        kind |= EPOLLPRI;
-    }
-
-    kind as u32
-}
-
-=======
->>>>>>> 66c5bdd6
 impl AsRawFd for Selector {
     fn as_raw_fd(&self) -> RawFd {
         self.epfd
@@ -249,16 +228,6 @@
         })
     }
 
-<<<<<<< HEAD
-    pub fn push_event(&mut self, event: Event) {
-        self.events.push(libc::epoll_event {
-            events: ready_to_epoll(event.readiness()),
-            u64: usize::from(event.token()) as u64,
-        });
-    }
-
-=======
->>>>>>> 66c5bdd6
     pub fn clear(&mut self) {
         unsafe {
             self.events.set_len(0);
