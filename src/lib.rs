--- conflicted
+++ resolved
@@ -70,31 +70,21 @@
 //! let registry = poll.registry().clone();
 //!
 //! // Start listening for incoming connections
-<<<<<<< HEAD
 //! registry.register(
 //!     &server,
 //!     SERVER,
-//!     Ready::readable(),
+//!     Interests::readable(),
 //!     PollOpt::edge()).unwrap();
-=======
-//! poll.register(&server, SERVER, Interests::readable(),
-//!               PollOpt::edge()).unwrap();
->>>>>>> 631e80a9
 //!
 //! // Setup the client socket
 //! let sock = TcpStream::connect(&addr).unwrap();
 //!
 //! // Register the socket
-<<<<<<< HEAD
 //! registry.register(
 //!     &sock,
 //!     CLIENT,
-//!     Ready::readable(),
+//!     Interests::readable(),
 //!     PollOpt::edge()).unwrap();
-=======
-//! poll.register(&sock, CLIENT, Interests::readable(),
-//!               PollOpt::edge()).unwrap();
->>>>>>> 631e80a9
 //!
 //! // Create storage for events
 //! let mut events = Events::with_capacity(1024);
@@ -149,13 +139,8 @@
 
 pub mod net;
 
-<<<<<<< HEAD
-pub use event_imp::{PollOpt, Ready};
+pub use event_imp::{Interests, PollOpt, Ready};
 pub use poll::{Poll, Registry, Registration, SetReadiness};
-=======
-pub use event_imp::{Interests, PollOpt, Ready};
-pub use poll::{Poll, Registration, SetReadiness};
->>>>>>> 631e80a9
 pub use token::Token;
 
 pub mod event {
