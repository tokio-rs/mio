--- conflicted
+++ resolved
@@ -114,42 +114,6 @@
 
 pub mod net;
 
-<<<<<<< HEAD
-=======
-#[deprecated(since = "0.6.5", note = "use mio-extras instead")]
-#[cfg(feature = "with-deprecated")]
-#[doc(hidden)]
-pub mod channel;
-
-#[deprecated(since = "0.6.5", note = "use mio-extras instead")]
-#[cfg(feature = "with-deprecated")]
-#[doc(hidden)]
-pub mod timer;
-
-#[deprecated(since = "0.6.5", note = "update to use `Poll`")]
-#[cfg(feature = "with-deprecated")]
-#[doc(hidden)]
-pub mod deprecated;
-
-#[deprecated(since = "0.6.5", note = "use iovec crate directly")]
-#[cfg(feature = "with-deprecated")]
-#[doc(hidden)]
-pub use iovec::IoVec;
-
-#[deprecated(since = "0.6.6", note = "use net module instead")]
-#[cfg(feature = "with-deprecated")]
-#[doc(hidden)]
-pub mod tcp {
-    pub use net::{TcpListener, TcpStream};
-    pub use std::net::Shutdown;
-}
-
-#[deprecated(since = "0.6.6", note = "use net module instead")]
-#[cfg(feature = "with-deprecated")]
-#[doc(hidden)]
-pub mod udp;
-
->>>>>>> 4a716d0b
 pub use poll::{
     Poll,
     Register,
