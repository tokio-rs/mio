--- conflicted
+++ resolved
@@ -340,146 +340,7 @@
     id: AtomicUsize,
 }
 
-<<<<<<< HEAD
-=======
-struct RegistrationInner {
-    // Unsafe pointer to the registration's node. The node is ref counted. This
-    // cannot "simply" be tracked by an Arc because `Poll::poll` has an implicit
-    // handle though it isn't stored anywhere. In other words, `Poll::poll`
-    // needs to decrement the ref count before the node is freed.
-    node: *mut ReadinessNode,
-}
-
-#[derive(Clone)]
-struct ReadinessQueue {
-    inner: Arc<ReadinessQueueInner>,
-}
-
-unsafe impl Send for ReadinessQueue {}
-unsafe impl Sync for ReadinessQueue {}
-
-struct ReadinessQueueInner {
-    // Used to wake up `Poll` when readiness is set in another thread.
-    waker: sys::Waker,
-
-    // Head of the MPSC queue used to signal readiness to `Poll::poll`.
-    head_readiness: AtomicPtr<ReadinessNode>,
-
-    // Tail of the readiness queue.
-    //
-    // Only accessed by Poll::poll. Coordination will be handled by the poll fn
-    tail_readiness: UnsafeCell<*mut ReadinessNode>,
-
-    // Fake readiness node used to punctuate the end of the readiness queue.
-    // Before attempting to read from the queue, this node is inserted in order
-    // to partition the queue between nodes that are "owned" by the dequeue end
-    // and nodes that will be pushed on by producers.
-    end_marker: Box<ReadinessNode>,
-
-    // Similar to `end_marker`, but this node signals to producers that `Poll`
-    // has gone to sleep and must be woken up.
-    sleep_marker: Box<ReadinessNode>,
-
-    // Similar to `end_marker`, but the node signals that the queue is closed.
-    // This happens when `ReadyQueue` is dropped and signals to producers that
-    // the nodes should no longer be pushed into the queue.
-    closed_marker: Box<ReadinessNode>,
-}
-
-/// Node shared by a `Registration` / `SetReadiness` pair as well as the node
-/// queued into the MPSC channel.
-struct ReadinessNode {
-    // Node state, see struct docs for `ReadinessState`
-    //
-    // This variable is the primary point of coordination between all the
-    // various threads concurrently accessing the node.
-    state: AtomicState,
-
-    // The registration token cannot fit into the `state` variable, so it is
-    // broken out here. In order to atomically update both the state and token
-    // we have to jump through a few hoops.
-    //
-    // First, `state` includes `token_read_pos` and `token_write_pos`. These can
-    // either be 0, 1, or 2 which represent a token slot. `token_write_pos` is
-    // the token slot that contains the most up to date registration token.
-    // `token_read_pos` is the token slot that `poll` is currently reading from.
-    //
-    // When a call to `update` includes a different token than the one currently
-    // associated with the registration (token_write_pos), first an unused token
-    // slot is found. The unused slot is the one not represented by
-    // `token_read_pos` OR `token_write_pos`. The new token is written to this
-    // slot, then `state` is updated with the new `token_write_pos` value. This
-    // requires that there is only a *single* concurrent call to `update`.
-    //
-    // When `poll` reads a node state, it checks that `token_read_pos` matches
-    // `token_write_pos`. If they do not match, then it atomically updates
-    // `state` such that `token_read_pos` is set to `token_write_pos`. It will
-    // then read the token at the newly updated `token_read_pos`.
-    token_0: UnsafeCell<Token>,
-    token_1: UnsafeCell<Token>,
-    token_2: UnsafeCell<Token>,
-
-    // Used when the node is queued in the readiness linked list. Accessing
-    // this field requires winning the "queue" lock
-    next_readiness: AtomicPtr<ReadinessNode>,
-
-    // Ensures that there is only one concurrent call to `update`.
-    //
-    // Each call to `update` will attempt to swap `update_lock` from `false` to
-    // `true`. If the CAS succeeds, the thread has obtained the update lock. If
-    // the CAS fails, then the `update` call returns immediately and the update
-    // is discarded.
-    update_lock: AtomicBool,
-
-    // Pointer to Arc<ReadinessQueueInner>
-    readiness_queue: AtomicPtr<()>,
-
-    // Tracks the number of `ReadyRef` pointers
-    ref_count: AtomicUsize,
-}
-
-/// Stores the ReadinessNode state in an AtomicUsize. This wrapper around the
-/// atomic variable handles encoding / decoding `ReadinessState` values.
-struct AtomicState {
-    inner: AtomicUsize,
-}
-
-const MASK_2: usize = 4 - 1;
-const MASK_4: usize = 16 - 1;
-const QUEUED_MASK: usize = 1 << QUEUED_SHIFT;
-const DROPPED_MASK: usize = 1 << DROPPED_SHIFT;
-
-const READINESS_SHIFT: usize = 0;
-const INTEREST_SHIFT: usize = 4;
-const POLL_OPT_SHIFT: usize = 8;
-const TOKEN_RD_SHIFT: usize = 12;
-const TOKEN_WR_SHIFT: usize = 14;
-const QUEUED_SHIFT: usize = 16;
-const DROPPED_SHIFT: usize = 17;
-
-/// Tracks all state for a single `ReadinessNode`. The state is packed into a
-/// `usize` variable from low to high bit as follows:
-///
-/// 4 bits: Registration current readiness
-/// 4 bits: Registration interest
-/// 4 bits: Poll options
-/// 2 bits: Token position currently being read from by `poll`
-/// 2 bits: Token position last written to by `update`
-/// 1 bit:  Queued flag, set when node is being pushed into MPSC queue.
-/// 1 bit:  Dropped flag, set when all `Registration` handles have been dropped.
-#[derive(Debug, Copy, Clone, Eq, PartialEq)]
-struct ReadinessState(usize);
-
-/// Returned by `dequeue_node`. Represents the different states as described by
-/// the queue documentation on 1024cores.net.
-enum Dequeue {
-    Data(*mut ReadinessNode),
-    Empty,
-    Inconsistent,
-}
-
->>>>>>> d355edff
-const AWAKEN: Token = Token(usize::MAX);
+const WAKE: Token = Token(usize::MAX);
 
 /*
  *
@@ -662,35 +523,12 @@
         mut timeout: Option<Duration>,
         interruptible: bool,
     ) -> io::Result<usize> {
-<<<<<<< HEAD
         let selector = &*self.registry.selector;
-=======
-        let inner = &*self.registry.inner;
-
-        // Compute the timeout value passed to the system selector. If the
-        // readiness queue has pending nodes, we still want to poll the system
-        // selector for new events, but we don't want to block the thread to
-        // wait for new events.
-        if timeout == Some(Duration::from_millis(0)) {
-            // If blocking is not requested, then there is no need to prepare
-            // the queue for sleep
-            //
-            // The sleep_marker should be removed by readiness_queue.poll().
-        } else if inner.readiness_queue.prepare_for_sleep() {
-            // The readiness queue is empty. The call to `prepare_for_sleep`
-            // inserts `sleep_marker` into the queue. This signals to any
-            // threads setting readiness that the `Poll::poll` is going to
-            // sleep, so the waker should be used.
-        } else {
-            // The readiness queue is not empty, so do not block the thread.
-            timeout = Some(Duration::from_millis(0));
-        }
->>>>>>> d355edff
 
         loop {
             let now = Instant::now();
             // First get selector events
-            let res = selector.select(&mut events.inner, AWAKEN, timeout);
+            let res = selector.select(&mut events.inner, WAKE, timeout);
 
             match res {
                 Ok(_) => break,
@@ -715,7 +553,7 @@
 }
 
 fn validate_args(token: Token) -> io::Result<()> {
-    if token == AWAKEN {
+    if token == WAKE {
         return Err(io::Error::new(io::ErrorKind::Other, "invalid token"));
     }
 
@@ -1309,1108 +1147,7 @@
 // ===== Accessors for internal usage =====
 
 pub fn selector(registry: &Registry) -> &sys::Selector {
-<<<<<<< HEAD
     &registry.selector
-=======
-    &registry.inner.selector
-}
-
-/*
- *
- * ===== Registration =====
- *
- */
-
-// TODO: get rid of this, windows depends on it for now
-#[allow(dead_code)]
-pub(crate) fn new_registration(
-    registry: &Registry,
-    token: Token,
-    interests: Interests,
-    opt: PollOpt,
-) -> (Registration, SetReadiness) {
-    Registration::new_priv(registry, token, interests, opt)
-}
-
-impl Registration {
-    // TODO: Get rid of this (windows depends on it for now)
-    fn new_priv(
-        registry: &Registry,
-        token: Token,
-        interests: Interests,
-        opt: PollOpt,
-    ) -> (Registration, SetReadiness) {
-        is_send::<Registration>();
-        is_sync::<Registration>();
-        is_send::<SetReadiness>();
-        is_sync::<SetReadiness>();
-
-        // Clone handle to the readiness queue, this bumps the ref count
-        let queue = registry.inner.readiness_queue.inner.clone();
-
-        // Convert to a *mut () pointer
-        let queue: *mut () = unsafe { mem::transmute(queue) };
-
-        // Allocate the registration node. The new node will have `ref_count`
-        // set to 3: one SetReadiness, one Registration, and one Poll handle.
-        let node = Box::into_raw(Box::new(ReadinessNode::new(
-            queue,
-            token,
-            interests.to_ready(),
-            opt,
-            3,
-        )));
-
-        let registration = Registration {
-            inner: RegistrationInner { node },
-        };
-
-        let set_readiness = SetReadiness {
-            inner: RegistrationInner { node },
-        };
-
-        (registration, set_readiness)
-    }
-}
-
-impl Evented for Registration {
-    fn register(
-        &self,
-        registry: &Registry,
-        token: Token,
-        interests: Interests,
-        opts: PollOpt,
-    ) -> io::Result<()> {
-        self.inner
-            .update(registry, token, interests.to_ready(), opts)
-    }
-
-    fn reregister(
-        &self,
-        registry: &Registry,
-        token: Token,
-        interests: Interests,
-        opts: PollOpt,
-    ) -> io::Result<()> {
-        self.inner
-            .update(registry, token, interests.to_ready(), opts)
-    }
-
-    fn deregister(&self, registry: &Registry) -> io::Result<()> {
-        self.inner
-            .update(registry, Token(0), Ready::EMPTY, PollOpt::empty())
-    }
-}
-
-impl Drop for Registration {
-    fn drop(&mut self) {
-        // `flag_as_dropped` toggles the `dropped` flag and notifies
-        // `Poll::poll` to release its handle (which is just decrementing
-        // the ref count).
-        if self.inner.state.flag_as_dropped() {
-            // Can't do anything if the queuing fails
-            let _ = self.inner.enqueue_with_wakeup();
-        }
-    }
-}
-
-impl fmt::Debug for Registration {
-    fn fmt(&self, fmt: &mut fmt::Formatter<'_>) -> fmt::Result {
-        fmt.debug_struct("Registration").finish()
-    }
-}
-
-impl SetReadiness {
-    /// Returns the registration's current readiness.
-    ///
-    /// # Note
-    ///
-    /// There is no guarantee that `readiness` establishes any sort of memory
-    /// ordering. Any concurrent data access must be synchronized using another
-    /// strategy.
-    #[allow(dead_code)] // Used by Windows.
-    pub fn readiness(&self) -> Ready {
-        self.inner.readiness()
-    }
-
-    /// Set the registration's readiness
-    ///
-    /// If the associated `Registration` is registered with a [`Poll`] instance
-    /// and has requested readiness events that include `ready`, then a future
-    /// call to [`Poll::poll`] will receive a readiness event representing the
-    /// readiness state change.
-    ///
-    /// # Note
-    ///
-    /// There is no guarantee that `readiness` establishes any sort of memory
-    /// ordering. Any concurrent data access must be synchronized using another
-    /// strategy.
-    ///
-    /// There is also no guarantee as to when the readiness event will be
-    /// delivered to poll. A best attempt will be made to make the delivery in a
-    /// "timely" fashion. For example, the following is **not** guaranteed to
-    /// work:
-    ///
-    /// [`Registration`]: struct.Registration.html
-    /// [`Evented`]: event/trait.Evented.html#examples
-    /// [`Poll`]: struct.Poll.html
-    /// [`Poll::poll`]: struct.Poll.html#method.poll
-    #[allow(dead_code)] // Used by Windows.
-    pub fn set_readiness(&self, ready: Ready) -> io::Result<()> {
-        self.inner.set_readiness(ready)
-    }
-}
-
-impl fmt::Debug for SetReadiness {
-    fn fmt(&self, f: &mut fmt::Formatter<'_>) -> fmt::Result {
-        f.debug_struct("SetReadiness").finish()
-    }
-}
-
-impl RegistrationInner {
-    /// Get the registration's readiness.
-    fn readiness(&self) -> Ready {
-        self.state.load(Relaxed).readiness()
-    }
-
-    /// Set the registration's readiness.
-    ///
-    /// This function can be called concurrently by an arbitrary number of
-    /// SetReadiness handles.
-    fn set_readiness(&self, ready: Ready) -> io::Result<()> {
-        // Load the current atomic state.
-        let mut state = self.state.load(Acquire);
-        let mut next;
-
-        loop {
-            next = state;
-
-            if state.is_dropped() {
-                // Node is dropped, no more notifications
-                return Ok(());
-            }
-
-            // Update the readiness
-            next.set_readiness(ready);
-
-            // If the readiness is not blank, try to obtain permission to
-            // push the node into the readiness queue.
-            if !next.effective_readiness().is_empty() {
-                next.set_queued();
-            }
-
-            let actual = self.state.compare_and_swap(state, next, AcqRel);
-
-            if state == actual {
-                break;
-            }
-
-            state = actual;
-        }
-
-        if !state.is_queued() && next.is_queued() {
-            // We toggled the queued flag, making us responsible for queuing the
-            // node in the MPSC readiness queue.
-            self.enqueue_with_wakeup()?;
-        }
-
-        Ok(())
-    }
-
-    /// Update the registration details associated with the node
-    fn update(
-        &self,
-        registry: &Registry,
-        token: Token,
-        interest: Ready,
-        opt: PollOpt,
-    ) -> io::Result<()> {
-        // First, ensure registry instances match
-        //
-        // Load the queue pointer, `Relaxed` is sufficient here as only the
-        // pointer is being operated on. The actual memory is guaranteed to be
-        // visible the `registry: &Registry` ref passed as an argument to the
-        // function.
-        let mut queue = self.readiness_queue.load(Relaxed);
-        let other: &*mut () =
-            unsafe { &*(&registry.inner.readiness_queue.inner as *const _ as *const *mut ()) };
-        let other = *other;
-
-        debug_assert!(mem::size_of::<Arc<ReadinessQueueInner>>() == mem::size_of::<*mut ()>());
-
-        if queue.is_null() {
-            // Attempt to set the queue pointer. `Release` ordering synchronizes
-            // with `Acquire` in `ensure_with_wakeup`.
-            let actual = self.readiness_queue.compare_and_swap(queue, other, Release);
-
-            if actual.is_null() {
-                // The CAS succeeded, this means that the node's ref count
-                // should be incremented to reflect that the `register` function
-                // effectively owns the node as well.
-                //
-                // `Relaxed` ordering used for the same reason as in
-                // RegistrationInner::clone
-                self.ref_count.fetch_add(1, Relaxed);
-
-                // Note that the `queue` reference stored in our
-                // `readiness_queue` field is intended to be a strong reference,
-                // so now that we've successfully claimed the reference we bump
-                // the refcount here.
-                //
-                // Down below in `release_node` when we deallocate this
-                // `RegistrationInner` is where we'll transmute this back to an
-                // arc and decrement the reference count.
-                mem::forget(registry.inner.readiness_queue.clone());
-            } else {
-                // The CAS failed, another thread set the queue pointer, so ensure
-                // that the pointer and `other` match
-                if actual != other {
-                    return Err(io::Error::new(
-                        io::ErrorKind::Other,
-                        "registration handle associated with another `Poll` instance",
-                    ));
-                }
-            }
-
-            queue = other;
-        } else if queue != other {
-            return Err(io::Error::new(
-                io::ErrorKind::Other,
-                "registration handle associated with another `Poll` instance",
-            ));
-        }
-
-        unsafe {
-            let actual = &registry.inner.readiness_queue.inner as *const _ as *const usize;
-            debug_assert_eq!(queue as usize, *actual);
-        }
-
-        // The `update_lock` atomic is used as a flag ensuring only a single
-        // thread concurrently enters the `update` critical section. Any
-        // concurrent calls to update are discarded. If coordinated updates are
-        // required, the Mio user is responsible for handling that.
-        //
-        // Acquire / Release ordering is used on `update_lock` to ensure that
-        // data access to the `token_*` variables are scoped to the critical
-        // section.
-
-        // Acquire the update lock.
-        if self.update_lock.compare_and_swap(false, true, Acquire) {
-            // The lock is already held. Discard the update
-            return Ok(());
-        }
-
-        // Relaxed ordering is acceptable here as the only memory that needs to
-        // be visible as part of the update are the `token_*` variables, and
-        // ordering has already been handled by the `update_lock` access.
-        let mut state = self.state.load(Relaxed);
-        let mut next;
-
-        // Read the current token, again this memory has been ordered by the
-        // acquire on `update_lock`.
-        let curr_token_pos = state.token_write_pos();
-        let curr_token = unsafe { self::token(self, curr_token_pos) };
-
-        let mut next_token_pos = curr_token_pos;
-
-        // If the `update` call is changing the token, then compute the next
-        // available token slot and write the token there.
-        //
-        // Note that this computation is happening *outside* of the
-        // compare-and-swap loop. The update lock ensures that only a single
-        // thread could be mutating the write_token_position, so the
-        // `next_token_pos` will never need to be recomputed even if
-        // `token_read_pos` concurrently changes. This is because
-        // `token_read_pos` can ONLY concurrently change to the current value of
-        // `token_write_pos`, so `next_token_pos` will always remain valid.
-        if token != curr_token {
-            next_token_pos = state.next_token_pos();
-
-            // Update the token
-            match next_token_pos {
-                0 => unsafe { *self.token_0.get() = token },
-                1 => unsafe { *self.token_1.get() = token },
-                2 => unsafe { *self.token_2.get() = token },
-                _ => unreachable!(),
-            }
-        }
-
-        // Now enter the compare-and-swap loop
-        loop {
-            next = state;
-
-            // The node is only dropped once all `Registration` handles are
-            // dropped. Only `Registration` can call `update`.
-            debug_assert!(!state.is_dropped());
-
-            // Update the write token position, this will also release the token
-            // to Poll::poll.
-            next.set_token_write_pos(next_token_pos);
-
-            // Update readiness and poll opts
-            next.set_interest(interest);
-            next.set_poll_opt(opt);
-
-            // If there is effective readiness, the node will need to be queued
-            // for processing. This exact behavior is still TBD, so we are
-            // conservative for now and always fire.
-            //
-            // See https://github.com/tokio-rs/mio/issues/535.
-            if !next.effective_readiness().is_empty() {
-                next.set_queued();
-            }
-
-            // compare-and-swap the state values. Only `Release` is needed here.
-            // The `Release` ensures that `Poll::poll` will see the token
-            // update and the update function doesn't care about any other
-            // memory visibility.
-            let actual = self.state.compare_and_swap(state, next, Release);
-
-            if actual == state {
-                break;
-            }
-
-            // CAS failed, but `curr_token_pos` should not have changed given
-            // that we still hold the update lock.
-            debug_assert_eq!(curr_token_pos, actual.token_write_pos());
-
-            state = actual;
-        }
-
-        // Release the lock
-        self.update_lock.store(false, Release);
-
-        if !state.is_queued() && next.is_queued() {
-            // We are responsible for enqueing the node.
-            enqueue_with_wakeup(queue, self)?;
-        }
-
-        Ok(())
-    }
-}
-
-impl ops::Deref for RegistrationInner {
-    type Target = ReadinessNode;
-
-    fn deref(&self) -> &ReadinessNode {
-        unsafe { &*self.node }
-    }
-}
-
-impl Clone for RegistrationInner {
-    fn clone(&self) -> RegistrationInner {
-        // Using a relaxed ordering is alright here, as knowledge of the
-        // original reference prevents other threads from erroneously deleting
-        // the object.
-        //
-        // As explained in the [Boost documentation][1], Increasing the
-        // reference counter can always be done with memory_order_relaxed: New
-        // references to an object can only be formed from an existing
-        // reference, and passing an existing reference from one thread to
-        // another must already provide any required synchronization.
-        //
-        // [1]: (www.boost.org/doc/libs/1_55_0/doc/html/atomic/usage_examples.html)
-        let old_size = self.ref_count.fetch_add(1, Relaxed);
-
-        // However we need to guard against massive refcounts in case someone
-        // is `mem::forget`ing Arcs. If we don't do this the count can overflow
-        // and users will use-after free. We racily saturate to `isize::MAX` on
-        // the assumption that there aren't ~2 billion threads incrementing
-        // the reference count at once. This branch will never be taken in
-        // any realistic program.
-        //
-        // We abort because such a program is incredibly degenerate, and we
-        // don't care to support it.
-        if old_size & !MAX_REFCOUNT != 0 {
-            process::abort();
-        }
-
-        RegistrationInner { node: self.node }
-    }
-}
-
-impl Drop for RegistrationInner {
-    fn drop(&mut self) {
-        // Only handles releasing from `Registration` and `SetReadiness`
-        // handles. Poll has to call this itself.
-        release_node(self.node);
-    }
-}
-
-/*
- *
- * ===== ReadinessQueue =====
- *
- */
-
-impl ReadinessQueue {
-    /// Create a new `ReadinessQueue`.
-    fn new(selector: &sys::Selector) -> io::Result<ReadinessQueue> {
-        is_send::<Self>();
-        is_sync::<Self>();
-
-        let end_marker = Box::new(ReadinessNode::marker());
-        let sleep_marker = Box::new(ReadinessNode::marker());
-        let closed_marker = Box::new(ReadinessNode::marker());
-
-        let ptr = &*end_marker as *const _ as *mut _;
-
-        Ok(ReadinessQueue {
-            inner: Arc::new(ReadinessQueueInner {
-                waker: sys::Waker::new(&selector, AWAKEN)?,
-                head_readiness: AtomicPtr::new(ptr),
-                tail_readiness: UnsafeCell::new(ptr),
-                end_marker,
-                sleep_marker,
-                closed_marker,
-            }),
-        })
-    }
-
-    /// Poll the queue for new events
-    fn poll(&self, dst: &mut sys::Events) {
-        // `until` is set with the first node that gets re-enqueued due to being
-        // set to have level-triggered notifications. This prevents an infinite
-        // loop where `Poll::poll` will keep dequeuing nodes it enqueues.
-        let mut until = ptr::null_mut();
-
-        if dst.len() == dst.capacity() {
-            // If `dst` is already full, the readiness queue won't be drained.
-            // This might result in `sleep_marker` staying in the queue and
-            // unecessary pipe writes occuring.
-            self.inner.clear_sleep_marker();
-        }
-
-        'outer: while dst.len() < dst.capacity() {
-            // Dequeue a node. If the queue is in an inconsistent state, then
-            // stop polling. `Poll::poll` will be called again shortly and enter
-            // a syscall, which should be enough to enable the other thread to
-            // finish the queuing process.
-            let ptr = match unsafe { self.inner.dequeue_node(until) } {
-                Dequeue::Empty | Dequeue::Inconsistent => break,
-                Dequeue::Data(ptr) => ptr,
-            };
-
-            let node = unsafe { &*ptr };
-
-            // Read the node state with Acquire ordering. This allows reading
-            // the token variables.
-            let mut state = node.state.load(Acquire);
-            let mut next;
-            let mut readiness;
-            let mut opt;
-
-            loop {
-                // Build up any changes to the readiness node's state and
-                // attempt the CAS at the end
-                next = state;
-
-                // Given that the node was just read from the queue, the
-                // `queued` flag should still be set.
-                debug_assert!(state.is_queued());
-
-                // The dropped flag means we need to release the node and
-                // perform no further processing on it.
-                if state.is_dropped() {
-                    // Release the node and continue
-                    release_node(ptr);
-                    continue 'outer;
-                }
-
-                // Process the node
-                readiness = state.effective_readiness();
-                opt = state.poll_opt();
-
-                if opt.is_edge() {
-                    // Mark the node as dequeued
-                    next.set_dequeued();
-
-                    if opt.is_oneshot() && !readiness.is_empty() {
-                        next.disarm();
-                    }
-                } else if readiness.is_empty() {
-                    next.set_dequeued();
-                }
-
-                // Ensure `token_read_pos` is set to `token_write_pos` so that
-                // we read the most up to date token value.
-                next.update_token_read_pos();
-
-                if state == next {
-                    break;
-                }
-
-                let actual = node.state.compare_and_swap(state, next, AcqRel);
-
-                if actual == state {
-                    break;
-                }
-
-                state = actual;
-            }
-
-            // If the queued flag is still set, then the node must be requeued.
-            // This typically happens when using level-triggered notifications.
-            if next.is_queued() {
-                if until.is_null() {
-                    // We never want to see the node again
-                    until = ptr;
-                }
-
-                // Requeue the node
-                self.inner.enqueue_node(node);
-            }
-
-            if !readiness.is_empty() {
-                // Get the token
-                let token = unsafe { token(node, next.token_read_pos()) };
-
-                // Push the event
-                dst.push_event(Event::new(readiness, token));
-            }
-        }
-    }
-
-    /// Prepare the queue for the `Poll::poll` thread to block in the system
-    /// selector. This involves changing `head_readiness` to `sleep_marker`.
-    /// Returns true if successful and `poll` can block.
-    fn prepare_for_sleep(&self) -> bool {
-        let end_marker = self.inner.end_marker();
-        let sleep_marker = self.inner.sleep_marker();
-
-        let tail = unsafe { *self.inner.tail_readiness.get() };
-
-        // If the tail is currently set to the sleep_marker, then check if the
-        // head is as well. If it is, then the queue is currently ready to
-        // sleep. If it is not, then the queue is not empty and there should be
-        // no sleeping.
-        if tail == sleep_marker {
-            return self.inner.head_readiness.load(Acquire) == sleep_marker;
-        }
-
-        // If the tail is not currently set to `end_marker`, then the queue is
-        // not empty.
-        if tail != end_marker {
-            return false;
-        }
-
-        // The sleep marker is *not* currently in the readiness queue.
-        //
-        // The sleep marker is only inserted in this function. It is also only
-        // inserted in the tail position. This is guaranteed by first checking
-        // that the end marker is in the tail position, pushing the sleep marker
-        // after the end marker, then removing the end marker.
-        //
-        // Before inserting a node into the queue, the next pointer has to be
-        // set to null. Again, this is only safe to do when the node is not
-        // currently in the queue, but we already have ensured this.
-        self.inner
-            .sleep_marker
-            .next_readiness
-            .store(ptr::null_mut(), Relaxed);
-
-        let actual = self
-            .inner
-            .head_readiness
-            .compare_and_swap(end_marker, sleep_marker, AcqRel);
-
-        debug_assert!(actual != sleep_marker);
-
-        if actual != end_marker {
-            // The readiness queue is not empty
-            return false;
-        }
-
-        // The current tail should be pointing to `end_marker`
-        debug_assert!(unsafe { *self.inner.tail_readiness.get() == end_marker });
-        // The `end_marker` next pointer should be null
-        debug_assert!(self.inner.end_marker.next_readiness.load(Relaxed).is_null());
-
-        // Update tail pointer.
-        unsafe {
-            *self.inner.tail_readiness.get() = sleep_marker;
-        }
-        true
-    }
-}
-
-impl Drop for ReadinessQueue {
-    fn drop(&mut self) {
-        // Close the queue by enqueuing the closed node
-        self.inner.enqueue_node(&*self.inner.closed_marker);
-
-        loop {
-            // Free any nodes that happen to be left in the readiness queue
-            let ptr = match unsafe { self.inner.dequeue_node(ptr::null_mut()) } {
-                Dequeue::Empty => break,
-                Dequeue::Inconsistent => {
-                    // This really shouldn't be possible as all other handles to
-                    // `ReadinessQueueInner` are dropped, but handle this by
-                    // spinning I guess?
-                    continue;
-                }
-                Dequeue::Data(ptr) => ptr,
-            };
-
-            let node = unsafe { &*ptr };
-
-            let state = node.state.load(Acquire);
-
-            debug_assert!(state.is_queued());
-
-            release_node(ptr);
-        }
-    }
-}
-
-impl ReadinessQueueInner {
-    fn wakeup(&self) -> io::Result<()> {
-        self.waker.wake()
-    }
-
-    /// Prepend the given node to the head of the readiness queue. This is done
-    /// with relaxed ordering. Returns true if `Poll` needs to be woken up.
-    fn enqueue_node_with_wakeup(&self, node: &ReadinessNode) -> io::Result<()> {
-        if self.enqueue_node(node) {
-            self.wakeup()?;
-        }
-
-        Ok(())
-    }
-
-    /// Push the node into the readiness queue
-    fn enqueue_node(&self, node: &ReadinessNode) -> bool {
-        // This is the 1024cores.net intrusive MPSC queue [1] "push" function.
-        let node_ptr = node as *const _ as *mut _;
-
-        // Relaxed used as the ordering is "released" when swapping
-        // `head_readiness`
-        node.next_readiness.store(ptr::null_mut(), Relaxed);
-
-        unsafe {
-            let mut prev = self.head_readiness.load(Acquire);
-
-            loop {
-                if prev == self.closed_marker() {
-                    debug_assert!(node_ptr != self.closed_marker());
-                    // debug_assert!(node_ptr != self.end_marker());
-                    debug_assert!(node_ptr != self.sleep_marker());
-
-                    if node_ptr != self.end_marker() {
-                        // The readiness queue is shutdown, but the enqueue flag was
-                        // set. This means that we are responsible for decrementing
-                        // the ready queue's ref count
-                        debug_assert!(node.ref_count.load(Relaxed) >= 2);
-                        release_node(node_ptr);
-                    }
-
-                    return false;
-                }
-
-                let act = self.head_readiness.compare_and_swap(prev, node_ptr, AcqRel);
-
-                if prev == act {
-                    break;
-                }
-
-                prev = act;
-            }
-
-            debug_assert!((*prev).next_readiness.load(Relaxed).is_null());
-
-            (*prev).next_readiness.store(node_ptr, Release);
-
-            prev == self.sleep_marker()
-        }
-    }
-
-    fn clear_sleep_marker(&self) {
-        let end_marker = self.end_marker();
-        let sleep_marker = self.sleep_marker();
-
-        unsafe {
-            let tail = *self.tail_readiness.get();
-
-            if tail != self.sleep_marker() {
-                return;
-            }
-
-            // The empty markeer is *not* currently in the readiness queue
-            // (since the sleep markeris).
-            self.end_marker
-                .next_readiness
-                .store(ptr::null_mut(), Relaxed);
-
-            let actual = self
-                .head_readiness
-                .compare_and_swap(sleep_marker, end_marker, AcqRel);
-
-            debug_assert!(actual != end_marker);
-
-            if actual != sleep_marker {
-                // The readiness queue is not empty, we cannot remove the sleep
-                // markeer
-                return;
-            }
-
-            // Update the tail pointer.
-            *self.tail_readiness.get() = end_marker;
-        }
-    }
-
-    /// Must only be called in `poll` or `drop`
-    unsafe fn dequeue_node(&self, until: *mut ReadinessNode) -> Dequeue {
-        // This is the 1024cores.net intrusive MPSC queue [1] "pop" function
-        // with the modifications mentioned at the top of the file.
-        let mut tail = *self.tail_readiness.get();
-        let mut next = (*tail).next_readiness.load(Acquire);
-
-        if tail == self.end_marker() || tail == self.sleep_marker() || tail == self.closed_marker()
-        {
-            if next.is_null() {
-                // Make sure the sleep marker is removed (as we are no longer
-                // sleeping
-                self.clear_sleep_marker();
-
-                return Dequeue::Empty;
-            }
-
-            *self.tail_readiness.get() = next;
-            tail = next;
-            next = (*next).next_readiness.load(Acquire);
-        }
-
-        // Only need to check `until` at this point. `until` is either null,
-        // which will never match tail OR it is a node that was pushed by
-        // the current thread. This means that either:
-        //
-        // 1) The queue is inconsistent, which is handled explicitly
-        // 2) We encounter `until` at this point in dequeue
-        // 3) we will pop a different node
-        if tail == until {
-            return Dequeue::Empty;
-        }
-
-        if !next.is_null() {
-            *self.tail_readiness.get() = next;
-            return Dequeue::Data(tail);
-        }
-
-        if self.head_readiness.load(Acquire) != tail {
-            return Dequeue::Inconsistent;
-        }
-
-        // Push the stub node
-        self.enqueue_node(&*self.end_marker);
-
-        next = (*tail).next_readiness.load(Acquire);
-
-        if !next.is_null() {
-            *self.tail_readiness.get() = next;
-            return Dequeue::Data(tail);
-        }
-
-        Dequeue::Inconsistent
-    }
-
-    fn end_marker(&self) -> *mut ReadinessNode {
-        &*self.end_marker as *const ReadinessNode as *mut ReadinessNode
-    }
-
-    fn sleep_marker(&self) -> *mut ReadinessNode {
-        &*self.sleep_marker as *const ReadinessNode as *mut ReadinessNode
-    }
-
-    fn closed_marker(&self) -> *mut ReadinessNode {
-        &*self.closed_marker as *const ReadinessNode as *mut ReadinessNode
-    }
-}
-
-impl ReadinessNode {
-    /// Return a new `ReadinessNode`, initialized with a ref_count of 3.
-    fn new(
-        queue: *mut (),
-        token: Token,
-        interest: Ready,
-        opt: PollOpt,
-        ref_count: usize,
-    ) -> ReadinessNode {
-        ReadinessNode {
-            state: AtomicState::new(interest, opt),
-            // Only the first token is set, the others are initialized to 0
-            token_0: UnsafeCell::new(token),
-            token_1: UnsafeCell::new(Token(0)),
-            token_2: UnsafeCell::new(Token(0)),
-            next_readiness: AtomicPtr::new(ptr::null_mut()),
-            update_lock: AtomicBool::new(false),
-            readiness_queue: AtomicPtr::new(queue),
-            ref_count: AtomicUsize::new(ref_count),
-        }
-    }
-
-    fn marker() -> ReadinessNode {
-        ReadinessNode {
-            state: AtomicState::new(Ready::EMPTY, PollOpt::empty()),
-            token_0: UnsafeCell::new(Token(0)),
-            token_1: UnsafeCell::new(Token(0)),
-            token_2: UnsafeCell::new(Token(0)),
-            next_readiness: AtomicPtr::new(ptr::null_mut()),
-            update_lock: AtomicBool::new(false),
-            readiness_queue: AtomicPtr::new(ptr::null_mut()),
-            ref_count: AtomicUsize::new(0),
-        }
-    }
-
-    fn enqueue_with_wakeup(&self) -> io::Result<()> {
-        let queue = self.readiness_queue.load(Acquire);
-
-        if queue.is_null() {
-            // Not associated with a queue, nothing to do
-            return Ok(());
-        }
-
-        enqueue_with_wakeup(queue, self)
-    }
-}
-
-fn enqueue_with_wakeup(queue: *mut (), node: &ReadinessNode) -> io::Result<()> {
-    debug_assert!(!queue.is_null());
-    // This is ugly... but we don't want to bump the ref count.
-    let queue: &Arc<ReadinessQueueInner> =
-        unsafe { &*(&queue as *const *mut () as *const Arc<ReadinessQueueInner>) };
-    queue.enqueue_node_with_wakeup(node)
-}
-
-unsafe fn token(node: &ReadinessNode, pos: usize) -> Token {
-    match pos {
-        0 => *node.token_0.get(),
-        1 => *node.token_1.get(),
-        2 => *node.token_2.get(),
-        _ => unreachable!(),
-    }
-}
-
-fn release_node(ptr: *mut ReadinessNode) {
-    unsafe {
-        // `AcqRel` synchronizes with other `release_node` functions and ensures
-        // that the drop happens after any reads / writes on other threads.
-        if (*ptr).ref_count.fetch_sub(1, AcqRel) != 1 {
-            return;
-        }
-
-        let node = Box::from_raw(ptr);
-
-        // Decrement the readiness_queue Arc
-        let queue = node.readiness_queue.load(Acquire);
-
-        if queue.is_null() {
-            return;
-        }
-
-        let _: Arc<ReadinessQueueInner> = mem::transmute(queue);
-    }
-}
-
-impl AtomicState {
-    fn new(interest: Ready, opt: PollOpt) -> AtomicState {
-        let state = ReadinessState::new(interest, opt);
-
-        AtomicState {
-            inner: AtomicUsize::new(state.into()),
-        }
-    }
-
-    /// Loads the current `ReadinessState`
-    fn load(&self, order: Ordering) -> ReadinessState {
-        self.inner.load(order).into()
-    }
-
-    /// Stores a state if the current state is the same as `current`.
-    fn compare_and_swap(
-        &self,
-        current: ReadinessState,
-        new: ReadinessState,
-        order: Ordering,
-    ) -> ReadinessState {
-        self.inner
-            .compare_and_swap(current.into(), new.into(), order)
-            .into()
-    }
-
-    // Returns `true` if the node should be queued
-    fn flag_as_dropped(&self) -> bool {
-        let prev: ReadinessState = self
-            .inner
-            .fetch_or(DROPPED_MASK | QUEUED_MASK, Release)
-            .into();
-        // The flag should not have been previously set
-        debug_assert!(!prev.is_dropped());
-
-        !prev.is_queued()
-    }
-}
-
-impl ReadinessState {
-    // Create a `ReadinessState` initialized with the provided arguments
-    #[inline]
-    fn new(interest: Ready, opt: PollOpt) -> ReadinessState {
-        let interest = event::ready_as_usize(interest);
-        let opt = event::opt_as_usize(opt);
-
-        debug_assert!(interest <= MASK_4);
-        debug_assert!(opt <= MASK_4);
-
-        let mut val = interest << INTEREST_SHIFT;
-        val |= opt << POLL_OPT_SHIFT;
-
-        ReadinessState(val)
-    }
-
-    #[inline]
-    fn get(self, mask: usize, shift: usize) -> usize {
-        (self.0 >> shift) & mask
-    }
-
-    #[inline]
-    fn set(&mut self, val: usize, mask: usize, shift: usize) {
-        self.0 = (self.0 & !(mask << shift)) | (val << shift)
-    }
-
-    /// Get the readiness
-    #[inline]
-    fn readiness(self) -> Ready {
-        let v = self.get(MASK_4, READINESS_SHIFT);
-        event::ready_from_usize(v)
-    }
-
-    #[inline]
-    fn effective_readiness(self) -> Ready {
-        self.readiness() & self.interest()
-    }
-
-    /// Set the readiness
-    #[inline]
-    #[allow(dead_code)] // Used by Windows.
-    fn set_readiness(&mut self, v: Ready) {
-        self.set(event::ready_as_usize(v), MASK_4, READINESS_SHIFT);
-    }
-
-    /// Get the interest
-    #[inline]
-    fn interest(self) -> Ready {
-        let v = self.get(MASK_4, INTEREST_SHIFT);
-        event::ready_from_usize(v)
-    }
-
-    /// Set the interest
-    #[inline]
-    fn set_interest(&mut self, v: Ready) {
-        self.set(event::ready_as_usize(v), MASK_4, INTEREST_SHIFT);
-    }
-
-    #[inline]
-    fn disarm(&mut self) {
-        self.set_interest(Ready::EMPTY);
-    }
-
-    /// Get the poll options
-    #[inline]
-    fn poll_opt(self) -> PollOpt {
-        let v = self.get(MASK_4, POLL_OPT_SHIFT);
-        event::opt_from_usize(v)
-    }
-
-    /// Set the poll options
-    #[inline]
-    fn set_poll_opt(&mut self, v: PollOpt) {
-        self.set(event::opt_as_usize(v), MASK_4, POLL_OPT_SHIFT);
-    }
-
-    #[inline]
-    fn is_queued(self) -> bool {
-        self.0 & QUEUED_MASK == QUEUED_MASK
-    }
-
-    /// Set the queued flag
-    #[inline]
-    fn set_queued(&mut self) {
-        // Dropped nodes should never be queued
-        debug_assert!(!self.is_dropped());
-        self.0 |= QUEUED_MASK;
-    }
-
-    #[inline]
-    fn set_dequeued(&mut self) {
-        debug_assert!(self.is_queued());
-        self.0 &= !QUEUED_MASK
-    }
-
-    #[inline]
-    fn is_dropped(self) -> bool {
-        self.0 & DROPPED_MASK == DROPPED_MASK
-    }
-
-    #[inline]
-    fn token_read_pos(self) -> usize {
-        self.get(MASK_2, TOKEN_RD_SHIFT)
-    }
-
-    #[inline]
-    fn token_write_pos(self) -> usize {
-        self.get(MASK_2, TOKEN_WR_SHIFT)
-    }
-
-    #[inline]
-    fn next_token_pos(self) -> usize {
-        let rd = self.token_read_pos();
-        let wr = self.token_write_pos();
-
-        match wr {
-            0 => match rd {
-                1 => 2,
-                2 => 1,
-                0 => 1,
-                _ => unreachable!(),
-            },
-            1 => match rd {
-                0 => 2,
-                2 => 0,
-                1 => 2,
-                _ => unreachable!(),
-            },
-            2 => match rd {
-                0 => 1,
-                1 => 0,
-                2 => 0,
-                _ => unreachable!(),
-            },
-            _ => unreachable!(),
-        }
-    }
-
-    #[inline]
-    fn set_token_write_pos(&mut self, val: usize) {
-        self.set(val, MASK_2, TOKEN_WR_SHIFT);
-    }
-
-    #[inline]
-    fn update_token_read_pos(&mut self) {
-        let val = self.token_write_pos();
-        self.set(val, MASK_2, TOKEN_RD_SHIFT);
-    }
-}
-
-impl From<ReadinessState> for usize {
-    fn from(src: ReadinessState) -> usize {
-        src.0
-    }
-}
-
-impl From<usize> for ReadinessState {
-    fn from(src: usize) -> ReadinessState {
-        ReadinessState(src)
-    }
->>>>>>> d355edff
 }
 
 fn is_send<T: Send>() {}
