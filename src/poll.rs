--- conflicted
+++ resolved
@@ -604,18 +604,7 @@
         });
 
         let registry = Registry { inner };
-<<<<<<< HEAD
-
-        // Register the notification wakeup FD with the IO poller
-        registry.inner.readiness_queue.inner.awakener.register(
-            &registry,
-            AWAKEN,
-            Interests::READABLE,
-            PollOpt::edge(),
-        )?;
-
-=======
->>>>>>> 7326ee8f
+
         Ok(Poll { registry })
     }
 
