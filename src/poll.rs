--- conflicted
+++ resolved
@@ -1074,8 +1074,6 @@
 
         Ok(())
     }
-<<<<<<< HEAD
-=======
 
     /// Wait for readiness events
     ///
@@ -1147,7 +1145,8 @@
     /// let stream = TcpStream::connect(&addr)?;
     ///
     /// // Register the stream with `Poll`
-    /// poll.register(&stream, Token(0), Ready::readable() | Ready::writable(), PollOpt::edge())?;
+    /// poll.register()
+    ///     .register(&stream, Token(0), Ready::READABLE | Ready::WRITABLE, PollOpt::EDGE)?;
     ///
     /// // Wait for the socket to become ready. This has to happens in a loop to
     /// // handle spurious wakeups.
@@ -1366,7 +1365,6 @@
         // Return number of polled events
         Ok(events.inner.len())
     }
->>>>>>> 12e18e59
 }
 
 fn validate_args(token: Token) -> io::Result<()> {
