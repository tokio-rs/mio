//! Primitives for working with TCP
//!
//! The types provided in this module are non-blocking by default and are
//! designed to be portable across all supported Mio platforms. As long as the
//! [portability guidelines] are followed, the behavior should be identical no
//! matter the target platform.
//!
/// [portability guidelines]: ../struct.Poll.html#portability
use std::fmt;
use std::io::{Read, Write};
use std::net::{self, Ipv4Addr, Ipv6Addr, SocketAddr, SocketAddrV4, SocketAddrV6};
use std::time::Duration;

use iovec::IoVec;
use net2::TcpBuilder;

use event::Evented;
use poll::SelectorId;
<<<<<<< HEAD
use {io, sys, PollOpt, Ready, Registry, Token};
=======
use {io, sys, Interests, Poll, PollOpt, Token};
>>>>>>> 631e80a9

/*
 *
 * ===== TcpStream =====
 *
 */

/// A non-blocking TCP stream between a local socket and a remote socket.
///
/// The socket will be closed when the value is dropped.
///
/// # Examples
///
/// ```
/// # use std::net::TcpListener;
/// # use std::error::Error;
/// #
/// # fn try_main() -> Result<(), Box<Error>> {
/// #     let _listener = TcpListener::bind("127.0.0.1:34254")?;
/// use mio::{Events, Interests, Poll, PollOpt, Token};
/// use mio::net::TcpStream;
/// use std::time::Duration;
///
/// let stream = TcpStream::connect(&"127.0.0.1:34254".parse()?)?;
///
/// let mut poll = Poll::new()?;
/// let registry = poll.registry().clone();
/// let mut events = Events::with_capacity(128);
///
/// // Register the socket with `Poll`
<<<<<<< HEAD
/// registry.register(&stream, Token(0), Ready::writable(),
///                    PollOpt::edge())?;
=======
/// poll.register(&stream, Token(0), Interests::writable(),
///               PollOpt::edge())?;
>>>>>>> 631e80a9
///
/// poll.poll(&mut events, Some(Duration::from_millis(100)))?;
///
/// // The socket might be ready at this point
/// #     Ok(())
/// # }
/// #
/// # fn main() {
/// #     try_main().unwrap();
/// # }
/// ```
pub struct TcpStream {
    sys: sys::TcpStream,
    selector_id: SelectorId,
}

use std::net::Shutdown;

// TODO: remove when fuchsia's set_nonblocking is fixed in libstd
#[cfg(target_os = "fuchsia")]
fn set_nonblocking(stream: &net::TcpStream) -> io::Result<()> {
    sys::set_nonblock(::std::os::unix::io::AsRawFd::as_raw_fd(stream))
}
#[cfg(not(target_os = "fuchsia"))]
fn set_nonblocking(stream: &net::TcpStream) -> io::Result<()> {
    stream.set_nonblocking(true)
}

impl TcpStream {
    /// Create a new TCP stream and issue a non-blocking connect to the
    /// specified address.
    ///
    /// This convenience method is available and uses the system's default
    /// options when creating a socket which is then connected. If fine-grained
    /// control over the creation of the socket is desired, you can use
    /// `net2::TcpBuilder` to configure a socket and then pass its socket to
    /// `TcpStream::connect_stream` to transfer ownership into mio and schedule
    /// the connect operation.
    pub fn connect(addr: &SocketAddr) -> io::Result<TcpStream> {
        let sock = match *addr {
            SocketAddr::V4(..) => TcpBuilder::new_v4(),
            SocketAddr::V6(..) => TcpBuilder::new_v6(),
        }?;
        // Required on Windows for a future `connect_overlapped` operation to be
        // executed successfully.
        if cfg!(windows) {
            sock.bind(&inaddr_any(addr))?;
        }
        TcpStream::connect_stream(sock.to_tcp_stream()?, addr)
    }

    /// Creates a new `TcpStream` from the pending socket inside the given
    /// `std::net::TcpBuilder`, connecting it to the address specified.
    ///
    /// This constructor allows configuring the socket before it's actually
    /// connected, and this function will transfer ownership to the returned
    /// `TcpStream` if successful. An unconnected `TcpStream` can be created
    /// with the `net2::TcpBuilder` type (and also configured via that route).
    ///
    /// The platform specific behavior of this function looks like:
    ///
    /// * On Unix, the socket is placed into nonblocking mode and then a
    ///   `connect` call is issued.
    ///
    /// * On Windows, the address is stored internally and the connect operation
    ///   is issued when the returned `TcpStream` is registered with an event
    ///   loop. Note that on Windows you must `bind` a socket before it can be
    ///   connected, so if a custom `TcpBuilder` is used it should be bound
    ///   (perhaps to `INADDR_ANY`) before this method is called.
    pub fn connect_stream(stream: net::TcpStream, addr: &SocketAddr) -> io::Result<TcpStream> {
        Ok(TcpStream {
            sys: sys::TcpStream::connect(stream, addr)?,
            selector_id: SelectorId::new(),
        })
    }

    /// Creates a new `TcpStream` from a standard `net::TcpStream`.
    ///
    /// This function is intended to be used to wrap a TCP stream from the
    /// standard library in the mio equivalent. The conversion here will
    /// automatically set `stream` to nonblocking and the returned object should
    /// be ready to get associated with an event loop.
    ///
    /// Note that the TCP stream here will not have `connect` called on it, so
    /// it should already be connected via some other means (be it manually, the
    /// net2 crate, or the standard library).
    pub fn from_stream(stream: net::TcpStream) -> io::Result<TcpStream> {
        set_nonblocking(&stream)?;

        Ok(TcpStream {
            sys: sys::TcpStream::from_stream(stream),
            selector_id: SelectorId::new(),
        })
    }

    /// Returns the socket address of the remote peer of this TCP connection.
    pub fn peer_addr(&self) -> io::Result<SocketAddr> {
        self.sys.peer_addr()
    }

    /// Returns the socket address of the local half of this TCP connection.
    pub fn local_addr(&self) -> io::Result<SocketAddr> {
        self.sys.local_addr()
    }

    /// Creates a new independently owned handle to the underlying socket.
    ///
    /// The returned `TcpStream` is a reference to the same stream that this
    /// object references. Both handles will read and write the same stream of
    /// data, and options set on one stream will be propagated to the other
    /// stream.
    pub fn try_clone(&self) -> io::Result<TcpStream> {
        self.sys.try_clone().map(|s| TcpStream {
            sys: s,
            selector_id: self.selector_id.clone(),
        })
    }

    /// Shuts down the read, write, or both halves of this connection.
    ///
    /// This function will cause all pending and future I/O on the specified
    /// portions to return immediately with an appropriate value (see the
    /// documentation of `Shutdown`).
    pub fn shutdown(&self, how: Shutdown) -> io::Result<()> {
        self.sys.shutdown(how)
    }

    /// Sets the value of the `TCP_NODELAY` option on this socket.
    ///
    /// If set, this option disables the Nagle algorithm. This means that
    /// segments are always sent as soon as possible, even if there is only a
    /// small amount of data. When not set, data is buffered until there is a
    /// sufficient amount to send out, thereby avoiding the frequent sending of
    /// small packets.
    pub fn set_nodelay(&self, nodelay: bool) -> io::Result<()> {
        self.sys.set_nodelay(nodelay)
    }

    /// Gets the value of the `TCP_NODELAY` option on this socket.
    ///
    /// For more information about this option, see [`set_nodelay`][link].
    ///
    /// [link]: #method.set_nodelay
    pub fn nodelay(&self) -> io::Result<bool> {
        self.sys.nodelay()
    }

    /// Sets the value of the `SO_RCVBUF` option on this socket.
    ///
    /// Changes the size of the operating system's receive buffer associated
    /// with the socket.
    pub fn set_recv_buffer_size(&self, size: usize) -> io::Result<()> {
        self.sys.set_recv_buffer_size(size)
    }

    /// Gets the value of the `SO_RCVBUF` option on this socket.
    ///
    /// For more information about this option, see
    /// [`set_recv_buffer_size`][link].
    ///
    /// [link]: #method.set_recv_buffer_size
    pub fn recv_buffer_size(&self) -> io::Result<usize> {
        self.sys.recv_buffer_size()
    }

    /// Sets the value of the `SO_SNDBUF` option on this socket.
    ///
    /// Changes the size of the operating system's send buffer associated with
    /// the socket.
    pub fn set_send_buffer_size(&self, size: usize) -> io::Result<()> {
        self.sys.set_send_buffer_size(size)
    }

    /// Gets the value of the `SO_SNDBUF` option on this socket.
    ///
    /// For more information about this option, see
    /// [`set_send_buffer_size`][link].
    ///
    /// [link]: #method.set_send_buffer_size
    pub fn send_buffer_size(&self) -> io::Result<usize> {
        self.sys.send_buffer_size()
    }

    /// Sets whether keepalive messages are enabled to be sent on this socket.
    ///
    /// On Unix, this option will set the `SO_KEEPALIVE` as well as the
    /// `TCP_KEEPALIVE` or `TCP_KEEPIDLE` option (depending on your platform).
    /// On Windows, this will set the `SIO_KEEPALIVE_VALS` option.
    ///
    /// If `None` is specified then keepalive messages are disabled, otherwise
    /// the duration specified will be the time to remain idle before sending a
    /// TCP keepalive probe.
    ///
    /// Some platforms specify this value in seconds, so sub-second
    /// specifications may be omitted.
    pub fn set_keepalive(&self, keepalive: Option<Duration>) -> io::Result<()> {
        self.sys.set_keepalive(keepalive)
    }

    /// Returns whether keepalive messages are enabled on this socket, and if so
    /// the duration of time between them.
    ///
    /// For more information about this option, see [`set_keepalive`][link].
    ///
    /// [link]: #method.set_keepalive
    pub fn keepalive(&self) -> io::Result<Option<Duration>> {
        self.sys.keepalive()
    }

    /// Sets the value for the `IP_TTL` option on this socket.
    ///
    /// This value sets the time-to-live field that is used in every packet sent
    /// from this socket.
    pub fn set_ttl(&self, ttl: u32) -> io::Result<()> {
        self.sys.set_ttl(ttl)
    }

    /// Gets the value of the `IP_TTL` option for this socket.
    ///
    /// For more information about this option, see [`set_ttl`][link].
    ///
    /// [link]: #method.set_ttl
    pub fn ttl(&self) -> io::Result<u32> {
        self.sys.ttl()
    }

    /// Sets the value for the `SO_LINGER` option on this socket.
    pub fn set_linger(&self, dur: Option<Duration>) -> io::Result<()> {
        self.sys.set_linger(dur)
    }

    /// Gets the value of the `SO_LINGER` option on this socket.
    ///
    /// For more information about this option, see [`set_linger`][link].
    ///
    /// [link]: #method.set_linger
    pub fn linger(&self) -> io::Result<Option<Duration>> {
        self.sys.linger()
    }

    /// Get the value of the `SO_ERROR` option on this socket.
    ///
    /// This will retrieve the stored error in the underlying socket, clearing
    /// the field in the process. This can be useful for checking errors between
    /// calls.
    pub fn take_error(&self) -> io::Result<Option<io::Error>> {
        self.sys.take_error()
    }

    /// Receives data on the socket from the remote address to which it is
    /// connected, without removing that data from the queue. On success,
    /// returns the number of bytes peeked.
    ///
    /// Successive calls return the same data. This is accomplished by passing
    /// `MSG_PEEK` as a flag to the underlying recv system call.
    pub fn peek(&self, buf: &mut [u8]) -> io::Result<usize> {
        self.sys.peek(buf)
    }

    /// Read in a list of buffers all at once.
    ///
    /// This operation will attempt to read bytes from this socket and place
    /// them into the list of buffers provided. Note that each buffer is an
    /// `IoVec` which can be created from a byte slice.
    ///
    /// The buffers provided will be filled in sequentially. A buffer will be
    /// entirely filled up before the next is written to.
    ///
    /// The number of bytes read is returned, if successful, or an error is
    /// returned otherwise. If no bytes are available to be read yet then
    /// a "would block" error is returned. This operation does not block.
    ///
    /// On Unix this corresponds to the `readv` syscall.
    pub fn read_bufs(&self, bufs: &mut [&mut IoVec]) -> io::Result<usize> {
        self.sys.readv(bufs)
    }

    /// Write a list of buffers all at once.
    ///
    /// This operation will attempt to write a list of byte buffers to this
    /// socket. Note that each buffer is an `IoVec` which can be created from a
    /// byte slice.
    ///
    /// The buffers provided will be written sequentially. A buffer will be
    /// entirely written before the next is written.
    ///
    /// The number of bytes written is returned, if successful, or an error is
    /// returned otherwise. If the socket is not currently writable then a
    /// "would block" error is returned. This operation does not block.
    ///
    /// On Unix this corresponds to the `writev` syscall.
    pub fn write_bufs(&self, bufs: &[&IoVec]) -> io::Result<usize> {
        self.sys.writev(bufs)
    }
}

fn inaddr_any(other: &SocketAddr) -> SocketAddr {
    match *other {
        SocketAddr::V4(..) => {
            let any = Ipv4Addr::new(0, 0, 0, 0);
            let addr = SocketAddrV4::new(any, 0);
            SocketAddr::V4(addr)
        }
        SocketAddr::V6(..) => {
            let any = Ipv6Addr::new(0, 0, 0, 0, 0, 0, 0, 0);
            let addr = SocketAddrV6::new(any, 0, 0, 0);
            SocketAddr::V6(addr)
        }
    }
}

impl Read for TcpStream {
    fn read(&mut self, buf: &mut [u8]) -> io::Result<usize> {
        (&self.sys).read(buf)
    }
}

impl<'a> Read for &'a TcpStream {
    fn read(&mut self, buf: &mut [u8]) -> io::Result<usize> {
        (&self.sys).read(buf)
    }
}

impl Write for TcpStream {
    fn write(&mut self, buf: &[u8]) -> io::Result<usize> {
        (&self.sys).write(buf)
    }

    fn flush(&mut self) -> io::Result<()> {
        (&self.sys).flush()
    }
}

impl<'a> Write for &'a TcpStream {
    fn write(&mut self, buf: &[u8]) -> io::Result<usize> {
        (&self.sys).write(buf)
    }

    fn flush(&mut self) -> io::Result<()> {
        (&self.sys).flush()
    }
}

impl Evented for TcpStream {
    fn register(
        &self,
        registry: &Registry,
        token: Token,
        interests: Interests,
        opts: PollOpt,
    ) -> io::Result<()> {
<<<<<<< HEAD
        self.selector_id.associate_selector(registry)?;
        self.sys.register(registry, token, interest, opts)
=======
        self.selector_id.associate_selector(poll)?;
        self.sys.register(poll, token, interests, opts)
>>>>>>> 631e80a9
    }

    fn reregister(
        &self,
        registry: &Registry,
        token: Token,
        interests: Interests,
        opts: PollOpt,
    ) -> io::Result<()> {
<<<<<<< HEAD
        self.sys.reregister(registry, token, interest, opts)
=======
        self.sys.reregister(poll, token, interests, opts)
>>>>>>> 631e80a9
    }

    fn deregister(&self, registry: &Registry) -> io::Result<()> {
        self.sys.deregister(registry)
    }
}

impl fmt::Debug for TcpStream {
    fn fmt(&self, f: &mut fmt::Formatter) -> fmt::Result {
        fmt::Debug::fmt(&self.sys, f)
    }
}

/*
 *
 * ===== TcpListener =====
 *
 */

/// A structure representing a socket server
///
/// # Examples
///
/// ```
/// # use std::error::Error;
/// # fn try_main() -> Result<(), Box<Error>> {
/// use mio::{Events, Interests, Poll, PollOpt, Token};
/// use mio::net::TcpListener;
/// use std::time::Duration;
///
/// let listener = TcpListener::bind(&"127.0.0.1:34255".parse()?)?;
///
/// let mut poll = Poll::new()?;
/// let registry = poll.registry().clone();
/// let mut events = Events::with_capacity(128);
///
/// // Register the socket with `Poll`
<<<<<<< HEAD
/// registry.register(&listener, Token(0), Ready::readable(),
///                   PollOpt::edge())?;
=======
/// poll.register(&listener, Token(0), Interests::readable(),
///               PollOpt::edge())?;
>>>>>>> 631e80a9
///
/// poll.poll(&mut events, Some(Duration::from_millis(100)))?;
///
/// // There may be a socket ready to be accepted
/// #     Ok(())
/// # }
/// #
/// # fn main() {
/// #     try_main().unwrap();
/// # }
/// ```
pub struct TcpListener {
    sys: sys::TcpListener,
    selector_id: SelectorId,
}

impl TcpListener {
    /// Convenience method to bind a new TCP listener to the specified address
    /// to receive new connections.
    ///
    /// This function will take the following steps:
    ///
    /// 1. Create a new TCP socket.
    /// 2. Set the `SO_REUSEADDR` option on the socket.
    /// 3. Bind the socket to the specified address.
    /// 4. Call `listen` on the socket to prepare it to receive new connections.
    ///
    /// If fine-grained control over the binding and listening process for a
    /// socket is desired then the `net2::TcpBuilder` methods can be used in
    /// combination with the `TcpListener::from_listener` method to transfer
    /// ownership into mio.
    pub fn bind(addr: &SocketAddr) -> io::Result<TcpListener> {
        // Create the socket
        let sock = match *addr {
            SocketAddr::V4(..) => TcpBuilder::new_v4(),
            SocketAddr::V6(..) => TcpBuilder::new_v6(),
        }?;

        // Set SO_REUSEADDR, but only on Unix (mirrors what libstd does)
        if cfg!(unix) {
            sock.reuse_address(true)?;
        }

        // Bind the socket
        sock.bind(addr)?;

        // listen
        let listener = sock.listen(1024)?;
        Ok(TcpListener {
            sys: sys::TcpListener::new(listener)?,
            selector_id: SelectorId::new(),
        })
    }

    /// Creates a new `TcpListener` from an instance of a
    /// `std::net::TcpListener` type.
    ///
    /// This function will set the `listener` provided into nonblocking mode on
    /// Unix, and otherwise the stream will just be wrapped up in an mio stream
    /// ready to accept new connections and become associated with an event
    /// loop.
    ///
    /// The address provided must be the address that the listener is bound to.
    pub fn from_std(listener: net::TcpListener) -> io::Result<TcpListener> {
        sys::TcpListener::new(listener).map(|s| TcpListener {
            sys: s,
            selector_id: SelectorId::new(),
        })
    }

    /// Accepts a new `TcpStream`.
    ///
    /// This may return an `Err(e)` where `e.kind()` is
    /// `io::ErrorKind::WouldBlock`. This means a stream may be ready at a later
    /// point and one should wait for a notification before calling `accept`
    /// again.
    ///
    /// If an accepted stream is returned, the remote address of the peer is
    /// returned along with it.
    pub fn accept(&self) -> io::Result<(TcpStream, SocketAddr)> {
        let (s, a) = try!(self.accept_std());
        Ok((TcpStream::from_stream(s)?, a))
    }

    /// Accepts a new `std::net::TcpStream`.
    ///
    /// This method is the same as `accept`, except that it returns a TCP socket
    /// *in blocking mode* which isn't bound to `mio`. This can be later then
    /// converted to a `mio` type, if necessary.
    pub fn accept_std(&self) -> io::Result<(net::TcpStream, SocketAddr)> {
        self.sys.accept()
    }

    /// Returns the local socket address of this listener.
    pub fn local_addr(&self) -> io::Result<SocketAddr> {
        self.sys.local_addr()
    }

    /// Creates a new independently owned handle to the underlying socket.
    ///
    /// The returned `TcpListener` is a reference to the same socket that this
    /// object references. Both handles can be used to accept incoming
    /// connections and options set on one listener will affect the other.
    pub fn try_clone(&self) -> io::Result<TcpListener> {
        self.sys.try_clone().map(|s| TcpListener {
            sys: s,
            selector_id: self.selector_id.clone(),
        })
    }

    /// Sets the value for the `IP_TTL` option on this socket.
    ///
    /// This value sets the time-to-live field that is used in every packet sent
    /// from this socket.
    pub fn set_ttl(&self, ttl: u32) -> io::Result<()> {
        self.sys.set_ttl(ttl)
    }

    /// Gets the value of the `IP_TTL` option for this socket.
    ///
    /// For more information about this option, see [`set_ttl`][link].
    ///
    /// [link]: #method.set_ttl
    pub fn ttl(&self) -> io::Result<u32> {
        self.sys.ttl()
    }

    /// Get the value of the `SO_ERROR` option on this socket.
    ///
    /// This will retrieve the stored error in the underlying socket, clearing
    /// the field in the process. This can be useful for checking errors between
    /// calls.
    pub fn take_error(&self) -> io::Result<Option<io::Error>> {
        self.sys.take_error()
    }
}

impl Evented for TcpListener {
    fn register(
        &self,
        registry: &Registry,
        token: Token,
        interests: Interests,
        opts: PollOpt,
    ) -> io::Result<()> {
<<<<<<< HEAD
        self.selector_id.associate_selector(registry)?;
        self.sys.register(registry, token, interest, opts)
=======
        self.selector_id.associate_selector(poll)?;
        self.sys.register(poll, token, interests, opts)
>>>>>>> 631e80a9
    }

    fn reregister(
        &self,
        registry: &Registry,
        token: Token,
        interests: Interests,
        opts: PollOpt,
    ) -> io::Result<()> {
<<<<<<< HEAD
        self.sys.reregister(registry, token, interest, opts)
=======
        self.sys.reregister(poll, token, interests, opts)
>>>>>>> 631e80a9
    }

    fn deregister(&self, registry: &Registry) -> io::Result<()> {
        self.sys.deregister(registry)
    }
}

impl fmt::Debug for TcpListener {
    fn fmt(&self, f: &mut fmt::Formatter) -> fmt::Result {
        fmt::Debug::fmt(&self.sys, f)
    }
}

/*
 *
 * ===== UNIX ext =====
 *
 */

#[cfg(all(unix, not(target_os = "fuchsia")))]
use std::os::unix::io::{AsRawFd, FromRawFd, IntoRawFd, RawFd};

#[cfg(all(unix, not(target_os = "fuchsia")))]
impl IntoRawFd for TcpStream {
    fn into_raw_fd(self) -> RawFd {
        self.sys.into_raw_fd()
    }
}

#[cfg(all(unix, not(target_os = "fuchsia")))]
impl AsRawFd for TcpStream {
    fn as_raw_fd(&self) -> RawFd {
        self.sys.as_raw_fd()
    }
}

#[cfg(all(unix, not(target_os = "fuchsia")))]
impl FromRawFd for TcpStream {
    unsafe fn from_raw_fd(fd: RawFd) -> TcpStream {
        TcpStream {
            sys: FromRawFd::from_raw_fd(fd),
            selector_id: SelectorId::new(),
        }
    }
}

#[cfg(all(unix, not(target_os = "fuchsia")))]
impl IntoRawFd for TcpListener {
    fn into_raw_fd(self) -> RawFd {
        self.sys.into_raw_fd()
    }
}

#[cfg(all(unix, not(target_os = "fuchsia")))]
impl AsRawFd for TcpListener {
    fn as_raw_fd(&self) -> RawFd {
        self.sys.as_raw_fd()
    }
}

#[cfg(all(unix, not(target_os = "fuchsia")))]
impl FromRawFd for TcpListener {
    unsafe fn from_raw_fd(fd: RawFd) -> TcpListener {
        TcpListener {
            sys: FromRawFd::from_raw_fd(fd),
            selector_id: SelectorId::new(),
        }
    }
}<|MERGE_RESOLUTION|>--- conflicted
+++ resolved
@@ -16,11 +16,7 @@
 
 use event::Evented;
 use poll::SelectorId;
-<<<<<<< HEAD
-use {io, sys, PollOpt, Ready, Registry, Token};
-=======
-use {io, sys, Interests, Poll, PollOpt, Token};
->>>>>>> 631e80a9
+use {io, sys, PollOpt, Interests, Registry, Token};
 
 /*
  *
@@ -51,13 +47,8 @@
 /// let mut events = Events::with_capacity(128);
 ///
 /// // Register the socket with `Poll`
-<<<<<<< HEAD
-/// registry.register(&stream, Token(0), Ready::writable(),
+/// registry.register(&stream, Token(0), Interests::writable(),
 ///                    PollOpt::edge())?;
-=======
-/// poll.register(&stream, Token(0), Interests::writable(),
-///               PollOpt::edge())?;
->>>>>>> 631e80a9
 ///
 /// poll.poll(&mut events, Some(Duration::from_millis(100)))?;
 ///
@@ -409,13 +400,8 @@
         interests: Interests,
         opts: PollOpt,
     ) -> io::Result<()> {
-<<<<<<< HEAD
         self.selector_id.associate_selector(registry)?;
-        self.sys.register(registry, token, interest, opts)
-=======
-        self.selector_id.associate_selector(poll)?;
-        self.sys.register(poll, token, interests, opts)
->>>>>>> 631e80a9
+        self.sys.register(registry, token, interests, opts)
     }
 
     fn reregister(
@@ -425,11 +411,7 @@
         interests: Interests,
         opts: PollOpt,
     ) -> io::Result<()> {
-<<<<<<< HEAD
-        self.sys.reregister(registry, token, interest, opts)
-=======
-        self.sys.reregister(poll, token, interests, opts)
->>>>>>> 631e80a9
+        self.sys.reregister(registry, token, interests, opts)
     }
 
     fn deregister(&self, registry: &Registry) -> io::Result<()> {
@@ -467,13 +449,8 @@
 /// let mut events = Events::with_capacity(128);
 ///
 /// // Register the socket with `Poll`
-<<<<<<< HEAD
-/// registry.register(&listener, Token(0), Ready::readable(),
+/// registry.register(&listener, Token(0), Interests::readable(),
 ///                   PollOpt::edge())?;
-=======
-/// poll.register(&listener, Token(0), Interests::readable(),
-///               PollOpt::edge())?;
->>>>>>> 631e80a9
 ///
 /// poll.poll(&mut events, Some(Duration::from_millis(100)))?;
 ///
@@ -619,13 +596,8 @@
         interests: Interests,
         opts: PollOpt,
     ) -> io::Result<()> {
-<<<<<<< HEAD
         self.selector_id.associate_selector(registry)?;
-        self.sys.register(registry, token, interest, opts)
-=======
-        self.selector_id.associate_selector(poll)?;
-        self.sys.register(poll, token, interests, opts)
->>>>>>> 631e80a9
+        self.sys.register(registry, token, interests, opts)
     }
 
     fn reregister(
@@ -635,11 +607,7 @@
         interests: Interests,
         opts: PollOpt,
     ) -> io::Result<()> {
-<<<<<<< HEAD
-        self.sys.reregister(registry, token, interest, opts)
-=======
-        self.sys.reregister(poll, token, interests, opts)
->>>>>>> 631e80a9
+        self.sys.reregister(registry, token, interests, opts)
     }
 
     fn deregister(&self, registry: &Registry) -> io::Result<()> {
