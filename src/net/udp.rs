--- conflicted
+++ resolved
@@ -8,12 +8,8 @@
 use crate::event::Evented;
 use crate::poll::SelectorId;
 /// [portability guidelines]: ../struct.Poll.html#portability
-<<<<<<< HEAD
-use crate::{sys, Interests, PollOpt, Registry, Token};
-
-=======
-use crate::{io, sys, Interests, Registry, Token};
->>>>>>> b506eef7
+use crate::{sys, Interests, Registry, Token};
+
 use std::fmt;
 use std::io;
 use std::net::{self, Ipv4Addr, Ipv6Addr, SocketAddr};
