--- conflicted
+++ resolved
@@ -8,19 +8,10 @@
         let mut events = Events::with_capacity(4);
         let (registration, set_readiness) = Registration::new();
 
-<<<<<<< HEAD
         poll.registry()
-            .register(&registration, Token(0), Ready::readable(), PollOpt::edge())
+            .register(&registration, Token(0), Interests::readable(), PollOpt::edge())
             .unwrap();
-=======
-        poll.register(
-            &registration,
-            Token(0),
-            Interests::readable(),
-            PollOpt::edge(),
-        )
-        .unwrap();
->>>>>>> 631e80a9
+
         poll.poll(&mut events, Some(Duration::from_millis(0)))
             .unwrap();
 
