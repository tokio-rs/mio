use mio::*;
use std::time::Duration;

#[test]
fn test_poll_closes_fd() {
    for _ in 0..2000 {
        let mut poll = Poll::new().unwrap();
        let mut events = Events::with_capacity(4);
<<<<<<< HEAD
        let (registration, set_readiness) = Registration::new();

        poll.registry()
            .register(
                &registration,
                Token(0),
                Interests::READABLE,
                PollOpt::edge(),
            )
            .unwrap();
=======
>>>>>>> 527826ef

        poll.poll(&mut events, Some(Duration::from_millis(0)))
            .unwrap();

        drop(poll);
    }
}<|MERGE_RESOLUTION|>--- conflicted
+++ resolved
@@ -6,19 +6,6 @@
     for _ in 0..2000 {
         let mut poll = Poll::new().unwrap();
         let mut events = Events::with_capacity(4);
-<<<<<<< HEAD
-        let (registration, set_readiness) = Registration::new();
-
-        poll.registry()
-            .register(
-                &registration,
-                Token(0),
-                Interests::READABLE,
-                PollOpt::edge(),
-            )
-            .unwrap();
-=======
->>>>>>> 527826ef
 
         poll.poll(&mut events, Some(Duration::from_millis(0)))
             .unwrap();
