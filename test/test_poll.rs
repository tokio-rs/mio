--- conflicted
+++ resolved
@@ -8,12 +8,8 @@
         let mut events = Events::with_capacity(4);
         let (registration, set_readiness) = Registration::new();
 
-<<<<<<< HEAD
-        poll.register(&registration, Token(0), Ready::READABLE, PollOpt::EDGE).unwrap();
-=======
         poll.register()
-            .register(&registration, Token(0), Ready::readable(), PollOpt::edge()).unwrap();
->>>>>>> 94d26893
+            .register(&registration, Token(0), Ready::READABLE, PollOpt::EDGE).unwrap();
         poll.poll(&mut events, Some(Duration::from_millis(0))).unwrap();
 
         drop(poll);
