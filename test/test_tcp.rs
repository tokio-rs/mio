--- conflicted
+++ resolved
@@ -517,32 +517,6 @@
 
 }
 
-<<<<<<< HEAD
- #[test]
- #[cfg_attr(target_os = "fuchsia", ignore)]
- fn connect_error() {
-     let poll = Poll::new().unwrap();
-     let mut events = Events::with_capacity(16);
-
-     // Pick a "random" port that shouldn't be in use.
-     let l = TcpStream::connect(&"127.0.0.1:38381".parse().unwrap()).unwrap();
-     poll.register(&l, Token(0), Ready::WRITABLE, PollOpt::EDGE).unwrap();
-
-     'outer:
-     loop {
-         poll.poll(&mut events, None).unwrap();
-
-         for event in &events {
-             if event.token() == Token(0) {
-                 assert!(event.readiness().is_writable());
-                 break 'outer
-             }
-         }
-     }
-
-     assert_eq!(l.take_error().unwrap().unwrap().kind(), io::ErrorKind::ConnectionRefused);
- }
-=======
 #[test]
 #[cfg_attr(target_os = "fuchsia", ignore)]
 fn connect_error() {
@@ -551,7 +525,7 @@
 
     // Pick a "random" port that shouldn't be in use.
     let l = TcpStream::connect(&"127.0.0.1:38381".parse().unwrap()).unwrap();
-    poll.register(&l, Token(0), Ready::writable(), PollOpt::edge()).unwrap();
+    poll.register(&l, Token(0), Ready::WRITABLE, PollOpt::EDGE).unwrap();
 
     'outer:
     loop {
@@ -585,8 +559,8 @@
     let mut s = TcpStream::connect(&addr).unwrap();
     poll.register(&s,
                   Token(0),
-                  Ready::readable() | Ready::writable(),
-                  PollOpt::edge()).unwrap();
+                  Ready::READABLE | Ready::WRITABLE,
+                  PollOpt::EDGE).unwrap();
 
     let mut wait_writable = || {
         'outer:
@@ -619,5 +593,4 @@
             }
         }
     }
-}
->>>>>>> 667b7a2b
+}