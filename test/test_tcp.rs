--- conflicted
+++ resolved
@@ -399,8 +399,11 @@
 fn bind_twice() {
     let l1 = TcpListener::bind(&"127.0.0.1:0".parse().unwrap()).unwrap();
     let addr = l1.local_addr().unwrap();
-<<<<<<< HEAD
-    assert!(TcpListener::bind(&addr).is_err());
+    if cfg!(feature = "reuse_port") {
+        assert!(TcpListener::bind(&addr).is_ok());
+    } else {
+        assert!(TcpListener::bind(&addr).is_err());
+    }
 }
 
 #[test]
@@ -540,12 +543,4 @@
      }
 
      assert!(l.take_error().unwrap().is_some());
- }
-=======
-    if cfg!(feature = "reuse_port") {
-        assert!(TcpListener::bind(&addr).is_ok());
-    } else {
-        assert!(TcpListener::bind(&addr).is_err());
-    }
-}
->>>>>>> 18e5a496
+ }