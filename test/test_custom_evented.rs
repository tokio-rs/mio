use mio::{Events, Poll, PollOpt, Ready, Registration, SetReadiness, Token};
use mio::event::Evented;
use std::time::Duration;

#[test]
fn smoke() {
    let mut poll = Poll::new().unwrap();
    let mut events = Events::with_capacity(128);

<<<<<<< HEAD
    let (r, set) = Registration::new2();
    r.register(&poll, Token(0), Ready::READABLE, PollOpt::EDGE).unwrap();
=======
    let (r, set) = Registration::new();
    r.register(poll.register(), Token(0), Ready::readable(), PollOpt::edge()).unwrap();
>>>>>>> 94d26893

    poll.poll(&mut events, Some(Duration::from_millis(0))).unwrap();
    assert!(events.iter().next().is_none());

    set.set_readiness(Ready::READABLE).unwrap();

    poll.poll(&mut events, Some(Duration::from_millis(0))).unwrap();
    assert_eq!(events.iter().count(), 1);
    assert_eq!(events.iter().next().unwrap().token(), Token(0));
}

#[test]
fn set_readiness_before_register() {
    use std::sync::{Arc, Barrier};
    use std::thread;

    let mut poll = Poll::new().unwrap();
    let mut events = Events::with_capacity(128);

    for _ in 0..5_000 {
        let (r, set) = Registration::new();

        let b1 = Arc::new(Barrier::new(2));
        let b2 = b1.clone();

        let th = thread::spawn(move || {
<<<<<<< HEAD
            b2.wait();
            set.set_readiness(Ready::READABLE).unwrap();
=======
            // set readiness before register
            set.set_readiness(Ready::readable()).unwrap();

            // run into barrier so both can pass
            b2.wait();
>>>>>>> 94d26893
        });

        // wait for readiness
        b1.wait();

<<<<<<< HEAD
        poll.register(&r, Token(123), Ready::READABLE, PollOpt::EDGE).unwrap();
=======
        // now register
        poll.register()
            .register(&r, Token(123), Ready::readable(), PollOpt::edge()).unwrap();
>>>>>>> 94d26893

        loop {
            poll.poll(&mut events, None).unwrap();
            let n = events.iter().count();

            if n == 0 {
                continue;
            }

            assert_eq!(n, 1);
            assert_eq!(events.iter().next().unwrap().token(), Token(123));
            break;
        }

        th.join().unwrap();
    }
}

#[cfg(any(target_os = "linux", target_os = "macos", target_os = "windows"))]
mod stress {
    use mio::{Events, Poll, PollOpt, Ready, Registration, SetReadiness, Token};
    use mio::event::Evented;
    use std::time::Duration;

    #[test]
    fn single_threaded_poll() {
        use std::sync::Arc;
        use std::sync::atomic::AtomicUsize;
        use std::sync::atomic::Ordering::{Acquire, Release};
        use std::thread;

        const NUM_ATTEMPTS: usize = 30;
        const NUM_ITERS: usize = 500;
        const NUM_THREADS: usize = 4;
        const NUM_REGISTRATIONS: usize = 128;

        for _ in 0..NUM_ATTEMPTS {
            let mut poll = Poll::new().unwrap();
            let mut events = Events::with_capacity(NUM_REGISTRATIONS);

            let registrations: Vec<_> = (0..NUM_REGISTRATIONS).map(|i| {
<<<<<<< HEAD
                let (r, s) = Registration::new2();
                r.register(&poll, Token(i), Ready::READABLE, PollOpt::EDGE).unwrap();
=======
                let (r, s) = Registration::new();
                r.register(poll.register(), Token(i), Ready::readable(), PollOpt::edge()).unwrap();
>>>>>>> 94d26893
                (r, s)
            }).collect();

            let mut ready: Vec<_> = (0..NUM_REGISTRATIONS).map(|_| Ready::EMPTY).collect();

            let remaining = Arc::new(AtomicUsize::new(NUM_THREADS));

            for _ in 0..NUM_THREADS {
                let remaining = remaining.clone();

                let set_readiness: Vec<SetReadiness> =
                    registrations.iter().map(|r| r.1.clone()).collect();

                thread::spawn(move || {
                    for _ in 0..NUM_ITERS {
                        for i in 0..NUM_REGISTRATIONS {
                            set_readiness[i].set_readiness(Ready::READABLE).unwrap();
                            set_readiness[i].set_readiness(Ready::EMPTY).unwrap();
                            set_readiness[i].set_readiness(Ready::WRITABLE).unwrap();
                            set_readiness[i].set_readiness(Ready::READABLE | Ready::WRITABLE).unwrap();
                            set_readiness[i].set_readiness(Ready::EMPTY).unwrap();
                        }
                    }

                    for i in 0..NUM_REGISTRATIONS {
                        set_readiness[i].set_readiness(Ready::READABLE).unwrap();
                    }

                    remaining.fetch_sub(1, Release);
                });
            }

            while remaining.load(Acquire) > 0 {
                // Set interest
                for (i, &(ref r, _)) in registrations.iter().enumerate() {
<<<<<<< HEAD
                    r.reregister(&poll, Token(i), Ready::WRITABLE, PollOpt::EDGE).unwrap();
=======
                    r.reregister(poll.register(), Token(i), Ready::writable(), PollOpt::edge()).unwrap();
>>>>>>> 94d26893
                }

                poll.poll(&mut events, Some(Duration::from_millis(0))).unwrap();

                for event in &events {
                    ready[event.token().0] = event.readiness();
                }

                // Update registration
                // Set interest
                for (i, &(ref r, _)) in registrations.iter().enumerate() {
<<<<<<< HEAD
                    r.reregister(&poll, Token(i), Ready::READABLE, PollOpt::EDGE).unwrap();
=======
                    r.reregister(poll.register(), Token(i), Ready::readable(), PollOpt::edge()).unwrap();
>>>>>>> 94d26893
                }
            }

            // Finall polls, repeat until readiness-queue empty
            loop {
                // Might not read all events from custom-event-queue at once, implementation dependend
                poll.poll(&mut events, Some(Duration::from_millis(0))).unwrap();
                if events.is_empty() {
                    // no more events in readiness queue pending
                    break;
                }
                for event in &events {
                    ready[event.token().0] = event.readiness();
                }
            }

            // Everything should be flagged as readable
            for ready in ready {
                assert_eq!(ready, Ready::READABLE);
            }
        }
    }

    #[test]
<<<<<<< HEAD
    fn multi_threaded_poll() {
        use std::sync::{Arc, Barrier};
        use std::sync::atomic::{AtomicUsize};
        use std::sync::atomic::Ordering::{Relaxed, SeqCst};
        use std::thread;

        const ENTRIES: usize = 10_000;
        const PER_ENTRY: usize = 16;
        const THREADS: usize = 4;
        const NUM: usize = ENTRIES * PER_ENTRY;

        struct Entry {
            #[allow(dead_code)]
            registration: Registration,
            set_readiness: SetReadiness,
            num: AtomicUsize,
        }

        impl Entry {
            fn fire(&self) {
                self.set_readiness.set_readiness(Ready::READABLE).unwrap();
            }
        }

        let poll = Arc::new(Poll::new().unwrap());
        let mut entries = vec![];

        // Create entries
        for i in 0..ENTRIES {
            let (registration, set_readiness) = Registration::new2();
            registration.register(&poll, Token(i), Ready::READABLE, PollOpt::EDGE).unwrap();

            entries.push(Entry {
                registration: registration,
                set_readiness: set_readiness,
                num: AtomicUsize::new(0),
            });
        }

        let total = Arc::new(AtomicUsize::new(0));
        let entries = Arc::new(entries);
        let barrier = Arc::new(Barrier::new(THREADS));

        let mut threads = vec![];

        for th in 0..THREADS {
            let poll = poll.clone();
            let total = total.clone();
            let entries = entries.clone();
            let barrier = barrier.clone();

            threads.push(thread::spawn(move || {
                let mut events = Events::with_capacity(128);

                barrier.wait();

                // Prime all the registrations
                let mut i = th;
                while i < ENTRIES {
                    entries[i].fire();
                    i += THREADS;
                }

                let mut n = 0;


                while total.load(SeqCst) < NUM {
                    // A poll timeout is necessary here because there may be more
                    // than one threads blocked in `poll` when the final wakeup
                    // notification arrives (and only notifies one thread).
                    n += poll.poll(&mut events, Some(Duration::from_millis(100))).unwrap();

                    let mut num_this_tick = 0;

                    for event in &events {
                        let e = &entries[event.token().0];

                        let mut num = e.num.load(Relaxed);

                        loop {
                            if num < PER_ENTRY {
                                let actual = e.num.compare_and_swap(num, num + 1, Relaxed);

                                if actual == num {
                                    num_this_tick += 1;
                                    e.fire();
                                    break;
                                }

                                num = actual;
                            } else {
                                break;
                            }
                        }
                    }

                    total.fetch_add(num_this_tick, SeqCst);
                }

                n
            }));
        }

        let per_thread: Vec<_> = threads.into_iter()
            .map(|th| th.join().unwrap())
            .collect();

        for entry in entries.iter() {
            assert_eq!(PER_ENTRY, entry.num.load(Relaxed));
        }

        for th in per_thread {
            // Kind of annoying that we can't really test anything better than this,
            // but CI tends to be very non deterministic when it comes to multi
            // threading.
            assert!(th > 0, "actual={:?}", th);
        }
    }

    #[test]
=======
>>>>>>> 94d26893
    fn with_small_events_collection() {
        const N: usize = 8;
        const ITER: usize = 1_000;

        use std::sync::{Arc, Barrier};
        use std::sync::atomic::AtomicBool;
        use std::sync::atomic::Ordering::{Acquire, Release};
        use std::thread;

        let mut poll = Poll::new().unwrap();
        let mut registrations = vec![];

        let barrier = Arc::new(Barrier::new(N + 1));
        let done = Arc::new(AtomicBool::new(false));

        for i in 0..N {
<<<<<<< HEAD
            let (registration, set_readiness) = Registration::new2();
            poll.register(&registration, Token(i), Ready::READABLE, PollOpt::EDGE).unwrap();
=======
            let (registration, set_readiness) = Registration::new();
            poll.register().register(&registration, Token(i), Ready::readable(), PollOpt::edge()).unwrap();
>>>>>>> 94d26893

            registrations.push(registration);

            let barrier = barrier.clone();
            let done = done.clone();

            thread::spawn(move || {
                barrier.wait();

                while !done.load(Acquire) {
                    set_readiness.set_readiness(Ready::READABLE).unwrap();
                }

                // Set one last time
                set_readiness.set_readiness(Ready::READABLE).unwrap();
            });
        }

        let mut events = Events::with_capacity(4);

        barrier.wait();

        for _ in 0..ITER {
            poll.poll(&mut events, None).unwrap();
        }

        done.store(true, Release);

        let mut final_ready = vec![false; N];


        for _ in 0..5 {
            poll.poll(&mut events, None).unwrap();

            for event in &events {
                final_ready[event.token().0] = true;
            }

            if final_ready.iter().all(|v| *v) {
                return;
            }

            thread::sleep(Duration::from_millis(10));
        }

        panic!("dead lock?");
    }
}

#[test]
fn drop_registration_from_non_main_thread() {
    use std::thread;
    use std::sync::mpsc::channel;

    const THREADS: usize = 8;
    const ITERS: usize = 50_000;

    let mut poll = Poll::new().unwrap();
    let mut events = Events::with_capacity(1024);
    let mut senders = Vec::with_capacity(THREADS);
    let mut token_index = 0;

    // spawn threads, which will send messages to single receiver
    for _ in 0..THREADS {
        let (tx, rx) = channel::<(Registration, SetReadiness)>();
        senders.push(tx);

        thread::spawn(move || {
            for (registration, set_readiness) in rx {
                let _ = set_readiness.set_readiness(Ready::READABLE);
                drop(registration);
                drop(set_readiness);
            }
        });
    }

    let mut index: usize = 0;
    for _ in 0..ITERS {
<<<<<<< HEAD
        let (registration, set_readiness) = Registration::new2();
        registration.register(&mut poll, Token(token_index), Ready::READABLE, PollOpt::EDGE).unwrap();
=======
        let (registration, set_readiness) = Registration::new();
        registration.register(poll.register(), Token(token_index), Ready::readable(), PollOpt::edge()).unwrap();
>>>>>>> 94d26893
        let _ = senders[index].send((registration, set_readiness));

        token_index += 1;
        index += 1;
        if index == THREADS {
            index = 0;

<<<<<<< HEAD
            let (registration, set_readiness) = Registration::new2();
            registration.register(&mut poll, Token(token_index), Ready::READABLE, PollOpt::EDGE).unwrap();
            let _ = set_readiness.set_readiness(Ready::READABLE);
=======
            let (registration, set_readiness) = Registration::new();
            registration.register(poll.register(), Token(token_index), Ready::readable(), PollOpt::edge()).unwrap();
            let _ = set_readiness.set_readiness(Ready::readable());
>>>>>>> 94d26893
            drop(registration);
            drop(set_readiness);
            token_index += 1;

            thread::park_timeout(Duration::from_millis(0));
            let _ = poll.poll(&mut events, None).unwrap();
        }
    }
}<|MERGE_RESOLUTION|>--- conflicted
+++ resolved
@@ -7,13 +7,8 @@
     let mut poll = Poll::new().unwrap();
     let mut events = Events::with_capacity(128);
 
-<<<<<<< HEAD
-    let (r, set) = Registration::new2();
-    r.register(&poll, Token(0), Ready::READABLE, PollOpt::EDGE).unwrap();
-=======
     let (r, set) = Registration::new();
-    r.register(poll.register(), Token(0), Ready::readable(), PollOpt::edge()).unwrap();
->>>>>>> 94d26893
+    r.register(poll.register(), Token(0), Ready::READABLE, PollOpt::EDGE).unwrap();
 
     poll.poll(&mut events, Some(Duration::from_millis(0))).unwrap();
     assert!(events.iter().next().is_none());
@@ -40,28 +35,19 @@
         let b2 = b1.clone();
 
         let th = thread::spawn(move || {
-<<<<<<< HEAD
-            b2.wait();
+            // set readiness before register
             set.set_readiness(Ready::READABLE).unwrap();
-=======
-            // set readiness before register
-            set.set_readiness(Ready::readable()).unwrap();
 
             // run into barrier so both can pass
             b2.wait();
->>>>>>> 94d26893
         });
 
         // wait for readiness
         b1.wait();
 
-<<<<<<< HEAD
-        poll.register(&r, Token(123), Ready::READABLE, PollOpt::EDGE).unwrap();
-=======
         // now register
         poll.register()
-            .register(&r, Token(123), Ready::readable(), PollOpt::edge()).unwrap();
->>>>>>> 94d26893
+            .register(&r, Token(123), Ready::READABLE, PollOpt::EDGE).unwrap();
 
         loop {
             poll.poll(&mut events, None).unwrap();
@@ -103,13 +89,8 @@
             let mut events = Events::with_capacity(NUM_REGISTRATIONS);
 
             let registrations: Vec<_> = (0..NUM_REGISTRATIONS).map(|i| {
-<<<<<<< HEAD
-                let (r, s) = Registration::new2();
-                r.register(&poll, Token(i), Ready::READABLE, PollOpt::EDGE).unwrap();
-=======
                 let (r, s) = Registration::new();
-                r.register(poll.register(), Token(i), Ready::readable(), PollOpt::edge()).unwrap();
->>>>>>> 94d26893
+                r.register(poll.register(), Token(i), Ready::READABLE, PollOpt::EDGE).unwrap();
                 (r, s)
             }).collect();
 
@@ -145,11 +126,7 @@
             while remaining.load(Acquire) > 0 {
                 // Set interest
                 for (i, &(ref r, _)) in registrations.iter().enumerate() {
-<<<<<<< HEAD
-                    r.reregister(&poll, Token(i), Ready::WRITABLE, PollOpt::EDGE).unwrap();
-=======
-                    r.reregister(poll.register(), Token(i), Ready::writable(), PollOpt::edge()).unwrap();
->>>>>>> 94d26893
+                    r.reregister(poll.register(), Token(i), Ready::WRITABLE, PollOpt::EDGE).unwrap();
                 }
 
                 poll.poll(&mut events, Some(Duration::from_millis(0))).unwrap();
@@ -161,11 +138,7 @@
                 // Update registration
                 // Set interest
                 for (i, &(ref r, _)) in registrations.iter().enumerate() {
-<<<<<<< HEAD
-                    r.reregister(&poll, Token(i), Ready::READABLE, PollOpt::EDGE).unwrap();
-=======
-                    r.reregister(poll.register(), Token(i), Ready::readable(), PollOpt::edge()).unwrap();
->>>>>>> 94d26893
+                    r.reregister(poll.register(), Token(i), Ready::READABLE, PollOpt::EDGE).unwrap();
                 }
             }
 
@@ -190,129 +163,6 @@
     }
 
     #[test]
-<<<<<<< HEAD
-    fn multi_threaded_poll() {
-        use std::sync::{Arc, Barrier};
-        use std::sync::atomic::{AtomicUsize};
-        use std::sync::atomic::Ordering::{Relaxed, SeqCst};
-        use std::thread;
-
-        const ENTRIES: usize = 10_000;
-        const PER_ENTRY: usize = 16;
-        const THREADS: usize = 4;
-        const NUM: usize = ENTRIES * PER_ENTRY;
-
-        struct Entry {
-            #[allow(dead_code)]
-            registration: Registration,
-            set_readiness: SetReadiness,
-            num: AtomicUsize,
-        }
-
-        impl Entry {
-            fn fire(&self) {
-                self.set_readiness.set_readiness(Ready::READABLE).unwrap();
-            }
-        }
-
-        let poll = Arc::new(Poll::new().unwrap());
-        let mut entries = vec![];
-
-        // Create entries
-        for i in 0..ENTRIES {
-            let (registration, set_readiness) = Registration::new2();
-            registration.register(&poll, Token(i), Ready::READABLE, PollOpt::EDGE).unwrap();
-
-            entries.push(Entry {
-                registration: registration,
-                set_readiness: set_readiness,
-                num: AtomicUsize::new(0),
-            });
-        }
-
-        let total = Arc::new(AtomicUsize::new(0));
-        let entries = Arc::new(entries);
-        let barrier = Arc::new(Barrier::new(THREADS));
-
-        let mut threads = vec![];
-
-        for th in 0..THREADS {
-            let poll = poll.clone();
-            let total = total.clone();
-            let entries = entries.clone();
-            let barrier = barrier.clone();
-
-            threads.push(thread::spawn(move || {
-                let mut events = Events::with_capacity(128);
-
-                barrier.wait();
-
-                // Prime all the registrations
-                let mut i = th;
-                while i < ENTRIES {
-                    entries[i].fire();
-                    i += THREADS;
-                }
-
-                let mut n = 0;
-
-
-                while total.load(SeqCst) < NUM {
-                    // A poll timeout is necessary here because there may be more
-                    // than one threads blocked in `poll` when the final wakeup
-                    // notification arrives (and only notifies one thread).
-                    n += poll.poll(&mut events, Some(Duration::from_millis(100))).unwrap();
-
-                    let mut num_this_tick = 0;
-
-                    for event in &events {
-                        let e = &entries[event.token().0];
-
-                        let mut num = e.num.load(Relaxed);
-
-                        loop {
-                            if num < PER_ENTRY {
-                                let actual = e.num.compare_and_swap(num, num + 1, Relaxed);
-
-                                if actual == num {
-                                    num_this_tick += 1;
-                                    e.fire();
-                                    break;
-                                }
-
-                                num = actual;
-                            } else {
-                                break;
-                            }
-                        }
-                    }
-
-                    total.fetch_add(num_this_tick, SeqCst);
-                }
-
-                n
-            }));
-        }
-
-        let per_thread: Vec<_> = threads.into_iter()
-            .map(|th| th.join().unwrap())
-            .collect();
-
-        for entry in entries.iter() {
-            assert_eq!(PER_ENTRY, entry.num.load(Relaxed));
-        }
-
-        for th in per_thread {
-            // Kind of annoying that we can't really test anything better than this,
-            // but CI tends to be very non deterministic when it comes to multi
-            // threading.
-            assert!(th > 0, "actual={:?}", th);
-        }
-    }
-
-    #[test]
-=======
->>>>>>> 94d26893
     fn with_small_events_collection() {
         const N: usize = 8;
         const ITER: usize = 1_000;
@@ -329,13 +179,8 @@
         let done = Arc::new(AtomicBool::new(false));
 
         for i in 0..N {
-<<<<<<< HEAD
-            let (registration, set_readiness) = Registration::new2();
-            poll.register(&registration, Token(i), Ready::READABLE, PollOpt::EDGE).unwrap();
-=======
             let (registration, set_readiness) = Registration::new();
-            poll.register().register(&registration, Token(i), Ready::readable(), PollOpt::edge()).unwrap();
->>>>>>> 94d26893
+            poll.register().register(&registration, Token(i), Ready::READABLE, PollOpt::EDGE).unwrap();
 
             registrations.push(registration);
 
@@ -414,13 +259,8 @@
 
     let mut index: usize = 0;
     for _ in 0..ITERS {
-<<<<<<< HEAD
-        let (registration, set_readiness) = Registration::new2();
-        registration.register(&mut poll, Token(token_index), Ready::READABLE, PollOpt::EDGE).unwrap();
-=======
         let (registration, set_readiness) = Registration::new();
-        registration.register(poll.register(), Token(token_index), Ready::readable(), PollOpt::edge()).unwrap();
->>>>>>> 94d26893
+        registration.register(poll.register(), Token(token_index), Ready::READABLE, PollOpt::EDGE).unwrap();
         let _ = senders[index].send((registration, set_readiness));
 
         token_index += 1;
@@ -428,15 +268,9 @@
         if index == THREADS {
             index = 0;
 
-<<<<<<< HEAD
-            let (registration, set_readiness) = Registration::new2();
-            registration.register(&mut poll, Token(token_index), Ready::READABLE, PollOpt::EDGE).unwrap();
-            let _ = set_readiness.set_readiness(Ready::READABLE);
-=======
             let (registration, set_readiness) = Registration::new();
-            registration.register(poll.register(), Token(token_index), Ready::readable(), PollOpt::edge()).unwrap();
+            registration.register(poll.register(), Token(token_index), Ready::READABLE, PollOpt::EDGE).unwrap();
             let _ = set_readiness.set_readiness(Ready::readable());
->>>>>>> 94d26893
             drop(registration);
             drop(set_readiness);
             token_index += 1;
