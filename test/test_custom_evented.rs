use mio::event::Evented;
use mio::{Events, Interests, Poll, PollOpt, Ready, Registration, SetReadiness, Token};
use std::time::Duration;

#[test]
fn smoke() {
    let mut poll = Poll::new().unwrap();
    let mut events = Events::with_capacity(128);

<<<<<<< HEAD
    let (r, set) = Registration::new();
    r.register(
        poll.registry(),
        Token(0),
        Ready::readable(),
        PollOpt::edge(),
    )
    .unwrap();
=======
    let (r, set) = Registration::new2();
    r.register(&poll, Token(0), Interests::readable(), PollOpt::edge())
        .unwrap();
>>>>>>> 631e80a9

    let n = poll
        .poll(&mut events, Some(Duration::from_millis(0)))
        .unwrap();
    assert_eq!(n, 0);

    set.set_readiness(Ready::readable()).unwrap();

    let n = poll
        .poll(&mut events, Some(Duration::from_millis(0)))
        .unwrap();
    assert_eq!(n, 1);

    assert_eq!(events.iter().next().unwrap().token(), Token(0));
}

#[test]
fn set_readiness_before_register() {
    use std::sync::{Arc, Barrier};
    use std::thread;

    let mut poll = Poll::new().unwrap();
    let mut events = Events::with_capacity(128);

    for _ in 0..5_000 {
        let (r, set) = Registration::new();

        let b1 = Arc::new(Barrier::new(2));
        let b2 = b1.clone();

        let th = thread::spawn(move || {
            // set readiness before register
            set.set_readiness(Ready::readable()).unwrap();

            // run into barrier so both can pass
            b2.wait();
        });

        // wait for readiness
        b1.wait();

        // now register
<<<<<<< HEAD
        poll.registry()
            .register(&r, Token(123), Ready::readable(), PollOpt::edge())
=======
        poll.register(&r, Token(123), Interests::readable(), PollOpt::edge())
>>>>>>> 631e80a9
            .unwrap();

        loop {
            let n = poll.poll(&mut events, None).unwrap();

            if n == 0 {
                continue;
            }

            assert_eq!(n, 1);
            assert_eq!(events.iter().next().unwrap().token(), Token(123));
            break;
        }

        th.join().unwrap();
    }
}

#[cfg(any(target_os = "linux", target_os = "macos", target_os = "windows"))]
mod stress {
    use mio::event::Evented;
    use mio::{Events, Interests, Poll, PollOpt, Ready, Registration, SetReadiness, Token};
    use std::time::Duration;

    #[test]
    fn single_threaded_poll() {
        use std::sync::atomic::AtomicUsize;
        use std::sync::atomic::Ordering::{Acquire, Release};
        use std::sync::Arc;
        use std::thread;

        const NUM_ATTEMPTS: usize = 30;
        const NUM_ITERS: usize = 500;
        const NUM_THREADS: usize = 4;
        const NUM_REGISTRATIONS: usize = 128;

        for _ in 0..NUM_ATTEMPTS {
            let mut poll = Poll::new().unwrap();
            let mut events = Events::with_capacity(NUM_REGISTRATIONS);

            let registrations: Vec<_> = (0..NUM_REGISTRATIONS)
                .map(|i| {
<<<<<<< HEAD
                    let (r, s) = Registration::new();
                    r.register(
                        poll.registry(),
                        Token(i),
                        Ready::readable(),
                        PollOpt::edge(),
                    )
                    .unwrap();
=======
                    let (r, s) = Registration::new2();
                    r.register(&poll, Token(i), Interests::readable(), PollOpt::edge())
                        .unwrap();
>>>>>>> 631e80a9
                    (r, s)
                })
                .collect();

            let mut ready: Vec<_> = (0..NUM_REGISTRATIONS).map(|_| Ready::empty()).collect();

            let remaining = Arc::new(AtomicUsize::new(NUM_THREADS));

            for _ in 0..NUM_THREADS {
                let remaining = remaining.clone();

                let set_readiness: Vec<SetReadiness> =
                    registrations.iter().map(|r| r.1.clone()).collect();

                thread::spawn(move || {
                    for _ in 0..NUM_ITERS {
                        for i in 0..NUM_REGISTRATIONS {
                            set_readiness[i].set_readiness(Ready::readable()).unwrap();
                            set_readiness[i].set_readiness(Ready::empty()).unwrap();
                            set_readiness[i].set_readiness(Ready::writable()).unwrap();
                            set_readiness[i]
                                .set_readiness(Ready::readable() | Ready::writable())
                                .unwrap();
                            set_readiness[i].set_readiness(Ready::empty()).unwrap();
                        }
                    }

                    for i in 0..NUM_REGISTRATIONS {
                        set_readiness[i].set_readiness(Ready::readable()).unwrap();
                    }

                    remaining.fetch_sub(1, Release);
                });
            }

            while remaining.load(Acquire) > 0 {
                // Set interest
                for (i, &(ref r, _)) in registrations.iter().enumerate() {
<<<<<<< HEAD
                    r.reregister(
                        poll.registry(),
                        Token(i),
                        Ready::writable(),
                        PollOpt::edge(),
                    )
                    .unwrap();
=======
                    r.reregister(&poll, Token(i), Interests::writable(), PollOpt::edge())
                        .unwrap();
>>>>>>> 631e80a9
                }

                poll.poll(&mut events, Some(Duration::from_millis(0)))
                    .unwrap();

                for event in &events {
                    ready[event.token().0] = event.readiness();
                }

                // Update registration
                // Set interest
                for (i, &(ref r, _)) in registrations.iter().enumerate() {
<<<<<<< HEAD
                    r.reregister(
                        poll.registry(),
                        Token(i),
                        Ready::readable(),
                        PollOpt::edge(),
                    )
                    .unwrap();
=======
                    r.reregister(&poll, Token(i), Interests::readable(), PollOpt::edge())
                        .unwrap();
>>>>>>> 631e80a9
                }
            }

            // Finall polls, repeat until readiness-queue empty
            loop {
                // Might not read all events from custom-event-queue at once, implementation dependend
                poll.poll(&mut events, Some(Duration::from_millis(0)))
                    .unwrap();
                if events.is_empty() {
                    // no more events in readiness queue pending
                    break;
                }
                for event in &events {
                    ready[event.token().0] = event.readiness();
                }
            }

            // Everything should be flagged as readable
            for ready in ready {
                assert_eq!(ready, Ready::readable());
            }
        }
    }

    #[test]
<<<<<<< HEAD
=======
    fn multi_threaded_poll() {
        use std::sync::atomic::AtomicUsize;
        use std::sync::atomic::Ordering::{Relaxed, SeqCst};
        use std::sync::{Arc, Barrier};
        use std::thread;

        const ENTRIES: usize = 10_000;
        const PER_ENTRY: usize = 16;
        const THREADS: usize = 4;
        const NUM: usize = ENTRIES * PER_ENTRY;

        struct Entry {
            #[allow(dead_code)]
            registration: Registration,
            set_readiness: SetReadiness,
            num: AtomicUsize,
        }

        impl Entry {
            fn fire(&self) {
                self.set_readiness.set_readiness(Ready::readable()).unwrap();
            }
        }

        let poll = Arc::new(Poll::new().unwrap());
        let mut entries = vec![];

        // Create entries
        for i in 0..ENTRIES {
            let (registration, set_readiness) = Registration::new2();
            registration
                .register(&poll, Token(i), Interests::readable(), PollOpt::edge())
                .unwrap();

            entries.push(Entry {
                registration,
                set_readiness,
                num: AtomicUsize::new(0),
            });
        }

        let total = Arc::new(AtomicUsize::new(0));
        let entries = Arc::new(entries);
        let barrier = Arc::new(Barrier::new(THREADS));

        let mut threads = vec![];

        for th in 0..THREADS {
            let poll = poll.clone();
            let total = total.clone();
            let entries = entries.clone();
            let barrier = barrier.clone();

            threads.push(thread::spawn(move || {
                let mut events = Events::with_capacity(128);

                barrier.wait();

                // Prime all the registrations
                let mut i = th;
                while i < ENTRIES {
                    entries[i].fire();
                    i += THREADS;
                }

                let mut n = 0;

                while total.load(SeqCst) < NUM {
                    // A poll timeout is necessary here because there may be more
                    // than one threads blocked in `poll` when the final wakeup
                    // notification arrives (and only notifies one thread).
                    n += poll
                        .poll(&mut events, Some(Duration::from_millis(100)))
                        .unwrap();

                    let mut num_this_tick = 0;

                    for event in &events {
                        let e = &entries[event.token().0];

                        let mut num = e.num.load(Relaxed);

                        loop {
                            if num < PER_ENTRY {
                                let actual = e.num.compare_and_swap(num, num + 1, Relaxed);

                                if actual == num {
                                    num_this_tick += 1;
                                    e.fire();
                                    break;
                                }

                                num = actual;
                            } else {
                                break;
                            }
                        }
                    }

                    total.fetch_add(num_this_tick, SeqCst);
                }

                n
            }));
        }

        let _: Vec<_> = threads.into_iter().map(|th| th.join().unwrap()).collect();

        for entry in entries.iter() {
            assert_eq!(PER_ENTRY, entry.num.load(Relaxed));
        }
    }

    #[test]
>>>>>>> 631e80a9
    fn with_small_events_collection() {
        const N: usize = 8;
        const ITER: usize = 1_000;

        use std::sync::atomic::AtomicBool;
        use std::sync::atomic::Ordering::{Acquire, Release};
        use std::sync::{Arc, Barrier};
        use std::thread;

        let mut poll = Poll::new().unwrap();
        let mut registrations = vec![];

        let barrier = Arc::new(Barrier::new(N + 1));
        let done = Arc::new(AtomicBool::new(false));

        for i in 0..N {
<<<<<<< HEAD
            let (registration, set_readiness) = Registration::new();
            poll.registry()
                .register(&registration, Token(i), Ready::readable(), PollOpt::edge())
                .unwrap();
=======
            let (registration, set_readiness) = Registration::new2();
            poll.register(
                &registration,
                Token(i),
                Interests::readable(),
                PollOpt::edge(),
            )
            .unwrap();
>>>>>>> 631e80a9

            registrations.push(registration);

            let barrier = barrier.clone();
            let done = done.clone();

            thread::spawn(move || {
                barrier.wait();

                while !done.load(Acquire) {
                    set_readiness.set_readiness(Ready::readable()).unwrap();
                }

                // Set one last time
                set_readiness.set_readiness(Ready::readable()).unwrap();
            });
        }

        let mut events = Events::with_capacity(4);

        barrier.wait();

        for _ in 0..ITER {
            poll.poll(&mut events, None).unwrap();
        }

        done.store(true, Release);

        let mut final_ready = vec![false; N];

        for _ in 0..5 {
            poll.poll(&mut events, None).unwrap();

            for event in &events {
                final_ready[event.token().0] = true;
            }

            if final_ready.iter().all(|v| *v) {
                return;
            }

            thread::sleep(Duration::from_millis(10));
        }

        panic!("dead lock?");
    }
}

#[test]
fn drop_registration_from_non_main_thread() {
    use std::sync::mpsc::channel;
    use std::thread;

    const THREADS: usize = 8;
    const ITERS: usize = 50_000;

    let mut poll = Poll::new().unwrap();
    let mut events = Events::with_capacity(1024);
    let mut senders = Vec::with_capacity(THREADS);
    let mut token_index = 0;

    // spawn threads, which will send messages to single receiver
    for _ in 0..THREADS {
        let (tx, rx) = channel::<(Registration, SetReadiness)>();
        senders.push(tx);

        thread::spawn(move || {
            for (registration, set_readiness) in rx {
                let _ = set_readiness.set_readiness(Ready::readable());
                drop(registration);
                drop(set_readiness);
            }
        });
    }

    let mut index: usize = 0;
    for _ in 0..ITERS {
        let (registration, set_readiness) = Registration::new();
        registration
            .register(
                poll.registry(),
                Token(token_index),
                Interests::readable(),
                PollOpt::edge(),
            )
            .unwrap();
        let _ = senders[index].send((registration, set_readiness));

        token_index += 1;
        index += 1;
        if index == THREADS {
            index = 0;

            let (registration, set_readiness) = Registration::new();
            registration
                .register(
                    poll.registry(),
                    Token(token_index),
                    Interests::readable(),
                    PollOpt::edge(),
                )
                .unwrap();
            let _ = set_readiness.set_readiness(Ready::readable());
            drop(registration);
            drop(set_readiness);
            token_index += 1;

            thread::park_timeout(Duration::from_millis(0));
            let _ = poll.poll(&mut events, None).unwrap();
        }
    }
}<|MERGE_RESOLUTION|>--- conflicted
+++ resolved
@@ -7,20 +7,14 @@
     let mut poll = Poll::new().unwrap();
     let mut events = Events::with_capacity(128);
 
-<<<<<<< HEAD
     let (r, set) = Registration::new();
     r.register(
         poll.registry(),
         Token(0),
-        Ready::readable(),
+        Interests::readable(),
         PollOpt::edge(),
     )
     .unwrap();
-=======
-    let (r, set) = Registration::new2();
-    r.register(&poll, Token(0), Interests::readable(), PollOpt::edge())
-        .unwrap();
->>>>>>> 631e80a9
 
     let n = poll
         .poll(&mut events, Some(Duration::from_millis(0)))
@@ -63,12 +57,8 @@
         b1.wait();
 
         // now register
-<<<<<<< HEAD
         poll.registry()
-            .register(&r, Token(123), Ready::readable(), PollOpt::edge())
-=======
-        poll.register(&r, Token(123), Interests::readable(), PollOpt::edge())
->>>>>>> 631e80a9
+            .register(&r, Token(123), Interests::readable(), PollOpt::edge())
             .unwrap();
 
         loop {
@@ -111,20 +101,14 @@
 
             let registrations: Vec<_> = (0..NUM_REGISTRATIONS)
                 .map(|i| {
-<<<<<<< HEAD
                     let (r, s) = Registration::new();
                     r.register(
                         poll.registry(),
                         Token(i),
-                        Ready::readable(),
+                        Interests::readable(),
                         PollOpt::edge(),
                     )
                     .unwrap();
-=======
-                    let (r, s) = Registration::new2();
-                    r.register(&poll, Token(i), Interests::readable(), PollOpt::edge())
-                        .unwrap();
->>>>>>> 631e80a9
                     (r, s)
                 })
                 .collect();
@@ -163,18 +147,13 @@
             while remaining.load(Acquire) > 0 {
                 // Set interest
                 for (i, &(ref r, _)) in registrations.iter().enumerate() {
-<<<<<<< HEAD
                     r.reregister(
                         poll.registry(),
                         Token(i),
-                        Ready::writable(),
+                        Interests::writable(),
                         PollOpt::edge(),
                     )
                     .unwrap();
-=======
-                    r.reregister(&poll, Token(i), Interests::writable(), PollOpt::edge())
-                        .unwrap();
->>>>>>> 631e80a9
                 }
 
                 poll.poll(&mut events, Some(Duration::from_millis(0)))
@@ -187,18 +166,13 @@
                 // Update registration
                 // Set interest
                 for (i, &(ref r, _)) in registrations.iter().enumerate() {
-<<<<<<< HEAD
                     r.reregister(
                         poll.registry(),
                         Token(i),
-                        Ready::readable(),
+                        Interests::readable(),
                         PollOpt::edge(),
                     )
                     .unwrap();
-=======
-                    r.reregister(&poll, Token(i), Interests::readable(), PollOpt::edge())
-                        .unwrap();
->>>>>>> 631e80a9
                 }
             }
 
@@ -224,123 +198,6 @@
     }
 
     #[test]
-<<<<<<< HEAD
-=======
-    fn multi_threaded_poll() {
-        use std::sync::atomic::AtomicUsize;
-        use std::sync::atomic::Ordering::{Relaxed, SeqCst};
-        use std::sync::{Arc, Barrier};
-        use std::thread;
-
-        const ENTRIES: usize = 10_000;
-        const PER_ENTRY: usize = 16;
-        const THREADS: usize = 4;
-        const NUM: usize = ENTRIES * PER_ENTRY;
-
-        struct Entry {
-            #[allow(dead_code)]
-            registration: Registration,
-            set_readiness: SetReadiness,
-            num: AtomicUsize,
-        }
-
-        impl Entry {
-            fn fire(&self) {
-                self.set_readiness.set_readiness(Ready::readable()).unwrap();
-            }
-        }
-
-        let poll = Arc::new(Poll::new().unwrap());
-        let mut entries = vec![];
-
-        // Create entries
-        for i in 0..ENTRIES {
-            let (registration, set_readiness) = Registration::new2();
-            registration
-                .register(&poll, Token(i), Interests::readable(), PollOpt::edge())
-                .unwrap();
-
-            entries.push(Entry {
-                registration,
-                set_readiness,
-                num: AtomicUsize::new(0),
-            });
-        }
-
-        let total = Arc::new(AtomicUsize::new(0));
-        let entries = Arc::new(entries);
-        let barrier = Arc::new(Barrier::new(THREADS));
-
-        let mut threads = vec![];
-
-        for th in 0..THREADS {
-            let poll = poll.clone();
-            let total = total.clone();
-            let entries = entries.clone();
-            let barrier = barrier.clone();
-
-            threads.push(thread::spawn(move || {
-                let mut events = Events::with_capacity(128);
-
-                barrier.wait();
-
-                // Prime all the registrations
-                let mut i = th;
-                while i < ENTRIES {
-                    entries[i].fire();
-                    i += THREADS;
-                }
-
-                let mut n = 0;
-
-                while total.load(SeqCst) < NUM {
-                    // A poll timeout is necessary here because there may be more
-                    // than one threads blocked in `poll` when the final wakeup
-                    // notification arrives (and only notifies one thread).
-                    n += poll
-                        .poll(&mut events, Some(Duration::from_millis(100)))
-                        .unwrap();
-
-                    let mut num_this_tick = 0;
-
-                    for event in &events {
-                        let e = &entries[event.token().0];
-
-                        let mut num = e.num.load(Relaxed);
-
-                        loop {
-                            if num < PER_ENTRY {
-                                let actual = e.num.compare_and_swap(num, num + 1, Relaxed);
-
-                                if actual == num {
-                                    num_this_tick += 1;
-                                    e.fire();
-                                    break;
-                                }
-
-                                num = actual;
-                            } else {
-                                break;
-                            }
-                        }
-                    }
-
-                    total.fetch_add(num_this_tick, SeqCst);
-                }
-
-                n
-            }));
-        }
-
-        let _: Vec<_> = threads.into_iter().map(|th| th.join().unwrap()).collect();
-
-        for entry in entries.iter() {
-            assert_eq!(PER_ENTRY, entry.num.load(Relaxed));
-        }
-    }
-
-    #[test]
->>>>>>> 631e80a9
     fn with_small_events_collection() {
         const N: usize = 8;
         const ITER: usize = 1_000;
@@ -357,21 +214,10 @@
         let done = Arc::new(AtomicBool::new(false));
 
         for i in 0..N {
-<<<<<<< HEAD
             let (registration, set_readiness) = Registration::new();
             poll.registry()
-                .register(&registration, Token(i), Ready::readable(), PollOpt::edge())
+                .register(&registration, Token(i), Interests::readable(), PollOpt::edge())
                 .unwrap();
-=======
-            let (registration, set_readiness) = Registration::new2();
-            poll.register(
-                &registration,
-                Token(i),
-                Interests::readable(),
-                PollOpt::edge(),
-            )
-            .unwrap();
->>>>>>> 631e80a9
 
             registrations.push(registration);
 
