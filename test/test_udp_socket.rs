--- conflicted
+++ resolved
@@ -52,19 +52,12 @@
     assert_eq!(ErrorKind::WouldBlock, rx.recv_from(&mut buf).unwrap_err().kind());
 
     info!("Registering SENDER");
-<<<<<<< HEAD
-    event_loop.register(&tx, SENDER, Ready::WRITABLE, PollOpt::edge()).unwrap();
+    poll.register(&tx, SENDER, Ready::WRITABLE, PollOpt::EDGE).unwrap();
 
     info!("Registering LISTENER");
-    event_loop.register(&rx, LISTENER, Ready::READABLE, PollOpt::edge()).unwrap();
-=======
-    poll.register(&tx, SENDER, Ready::writable(), PollOpt::edge()).unwrap();
-
-    info!("Registering LISTENER");
-    poll.register(&rx, LISTENER, Ready::readable(), PollOpt::edge()).unwrap();
+    poll.register(&rx, LISTENER, Ready::READABLE, PollOpt::EDGE).unwrap();
 
     let mut events = Events::with_capacity(1024);
->>>>>>> 6871f83a
 
     info!("Starting event loop to test with...");
     let mut handler = UdpHandlerSendRecv::new(tx, rx, connected, "hello world");
@@ -162,15 +155,10 @@
     let r = udp_outside.send("hello world".as_bytes());
     assert!(r.is_ok() || r.unwrap_err().kind() == ErrorKind::WouldBlock);
 
-    poll.register(&rx, LISTENER, Ready::readable(), PollOpt::edge()).unwrap();
-    poll.register(&tx, SENDER, Ready::writable(), PollOpt::edge()).unwrap();
+    poll.register(&rx, LISTENER, Ready::READABLE, PollOpt::EDGE).unwrap();
+    poll.register(&tx, SENDER, Ready::WRITABLE, PollOpt::EDGE).unwrap();
 
-<<<<<<< HEAD
-    event_loop.register(&rx, LISTENER, Ready::READABLE, PollOpt::edge()).unwrap();
-    event_loop.register(&tx, SENDER, Ready::WRITABLE, PollOpt::edge()).unwrap();
-=======
     let mut events = Events::with_capacity(1024);
->>>>>>> 6871f83a
 
     poll.poll(&mut events, Some(time::Duration::from_secs(5))).unwrap();
 
