use mio::{Events, Poll, PollOpt, Ready, Token};
use mio::net::UdpSocket;
use bytes::{Buf, RingBuf, SliceBuf, MutBuf};
use std::io::ErrorKind;
use std::str;
use std::time;
use localhost;

const LISTENER: Token = Token(0);
const SENDER: Token = Token(1);

pub struct UdpHandlerSendRecv {
    tx: UdpSocket,
    rx: UdpSocket,
    msg: &'static str,
    buf: SliceBuf<'static>,
    rx_buf: RingBuf,
    connected: bool,
    shutdown: bool,
}

impl UdpHandlerSendRecv {
    fn new(tx: UdpSocket, rx: UdpSocket, connected: bool, msg : &'static str) -> UdpHandlerSendRecv {
        UdpHandlerSendRecv {
            tx: tx,
            rx: rx,
            msg: msg,
            buf: SliceBuf::wrap(msg.as_bytes()),
            rx_buf: RingBuf::new(1024),
            connected: connected,
            shutdown: false,
        }
    }
}

fn assert_send<T: Send>() {
}

fn assert_sync<T: Sync>() {
}

#[cfg(test)]
fn test_send_recv_udp(tx: UdpSocket, rx: UdpSocket, connected: bool) {
    debug!("Starting TEST_UDP_SOCKETS");
    let mut poll = Poll::new().unwrap();

    assert_send::<UdpSocket>();
    assert_sync::<UdpSocket>();

    // ensure that the sockets are non-blocking
    let mut buf = [0; 128];
    assert_eq!(ErrorKind::WouldBlock, rx.recv_from(&mut buf).unwrap_err().kind());

    info!("Registering SENDER");
    poll.register().register(&tx, SENDER, Ready::writable(), PollOpt::edge()).unwrap();

    info!("Registering LISTENER");
    poll.register().register(&rx, LISTENER, Ready::readable(), PollOpt::edge()).unwrap();

    let mut events = Events::with_capacity(1024);

    info!("Starting event loop to test with...");
    let mut handler = UdpHandlerSendRecv::new(tx, rx, connected, "hello world");

    while !handler.shutdown {
        poll.poll(&mut events, None).unwrap();

        for event in &events {
            if event.readiness().is_readable() {
                match event.token() {
                    LISTENER => {
                        debug!("We are receiving a datagram now...");
                        let cnt = unsafe {
                            if !handler.connected {
                                handler.rx.recv_from(handler.rx_buf.mut_bytes()).unwrap().0
                            } else {
                                handler.rx.recv(handler.rx_buf.mut_bytes()).unwrap()
                            }
                        };

                        unsafe { MutBuf::advance(&mut handler.rx_buf, cnt); }
                        assert!(str::from_utf8(handler.rx_buf.bytes()).unwrap() == handler.msg);
                        handler.shutdown = true;
                    },
                    _ => ()
                }
            }

            if event.readiness().is_writable() {
                match event.token() {
                    SENDER => {
                        let cnt = if !handler.connected {
                            let addr = handler.rx.local_addr().unwrap();
                            handler.tx.send_to(handler.buf.bytes(), &addr).unwrap()
                        } else {
                            handler.tx.send(handler.buf.bytes()).unwrap()
                        };

                        handler.buf.advance(cnt);
                    },
                    _ => {}
                }
            }
        }
    }
}

#[test]
pub fn test_udp_socket() {
    let addr = localhost();
    let any = localhost();

    let tx = UdpSocket::bind(&any).unwrap();
    let rx = UdpSocket::bind(&addr).unwrap();

    test_send_recv_udp(tx, rx, false);
}

#[test]
pub fn test_udp_socket_send_recv() {
    let addr = localhost();
    let any = localhost();

    let tx = UdpSocket::bind(&any).unwrap();
    let rx = UdpSocket::bind(&addr).unwrap();

    let tx_addr = tx.local_addr().unwrap();
    let rx_addr = rx.local_addr().unwrap();

    assert!(tx.connect(&rx_addr).is_ok());
    assert!(rx.connect(&tx_addr).is_ok());

    test_send_recv_udp(tx, rx, true);
}

#[test]
pub fn test_udp_socket_discard() {
    let addr = localhost();
    let any = localhost();
    let outside = localhost();

    let tx = UdpSocket::bind(&any).unwrap();
    let rx = UdpSocket::bind(&addr).unwrap();
    let udp_outside = UdpSocket::bind(&outside).unwrap();

    let tx_addr = tx.local_addr().unwrap();
    let rx_addr = rx.local_addr().unwrap();
<<<<<<< HEAD

    assert!(tx.connect(rx_addr).is_ok());
    assert!(udp_outside.connect(rx_addr).is_ok());
    assert!(rx.connect(tx_addr).is_ok());
=======
 
    assert!(tx.connect(&rx_addr).is_ok());
    assert!(udp_outside.connect(&rx_addr).is_ok());
    assert!(rx.connect(&tx_addr).is_ok());
>>>>>>> 88139a60

    let mut poll = Poll::new().unwrap();

    let r = udp_outside.send("hello world".as_bytes());
    assert!(r.is_ok() || r.unwrap_err().kind() == ErrorKind::WouldBlock);

    poll.register().register(&rx, LISTENER, Ready::readable(), PollOpt::edge()).unwrap();
    poll.register().register(&tx, SENDER, Ready::writable(), PollOpt::edge()).unwrap();

    let mut events = Events::with_capacity(1024);

    poll.poll(&mut events, Some(time::Duration::from_secs(5))).unwrap();

    for event in &events {
        if event.readiness().is_readable() {
            match event.token() {
                LISTENER => {
                    assert!(false, "Expected to no receive a packet but got something")
                },
                _ => ()
            }
        }
    }
}<|MERGE_RESOLUTION|>--- conflicted
+++ resolved
@@ -145,17 +145,10 @@
 
     let tx_addr = tx.local_addr().unwrap();
     let rx_addr = rx.local_addr().unwrap();
-<<<<<<< HEAD
 
-    assert!(tx.connect(rx_addr).is_ok());
-    assert!(udp_outside.connect(rx_addr).is_ok());
-    assert!(rx.connect(tx_addr).is_ok());
-=======
- 
     assert!(tx.connect(&rx_addr).is_ok());
     assert!(udp_outside.connect(&rx_addr).is_ok());
     assert!(rx.connect(&tx_addr).is_ok());
->>>>>>> 88139a60
 
     let mut poll = Poll::new().unwrap();
 
