--- conflicted
+++ resolved
@@ -54,21 +54,13 @@
     );
 
     info!("Registering SENDER");
-<<<<<<< HEAD
-    poll.registry()
-        .register(&tx, SENDER, Ready::writable(), PollOpt::edge())
+    poll.registry()
+        .register(&tx, SENDER, Interests::writable(), PollOpt::edge())
         .unwrap();
 
     info!("Registering LISTENER");
     poll.registry()
-        .register(&rx, LISTENER, Ready::readable(), PollOpt::edge())
-=======
-    poll.register(&tx, SENDER, Interests::writable(), PollOpt::edge())
-        .unwrap();
-
-    info!("Registering LISTENER");
-    poll.register(&rx, LISTENER, Interests::readable(), PollOpt::edge())
->>>>>>> 631e80a9
+        .register(&rx, LISTENER, Interests::readable(), PollOpt::edge())
         .unwrap();
 
     let mut events = Events::with_capacity(1024);
@@ -172,17 +164,11 @@
     let r = udp_outside.send(b"hello world");
     assert!(r.is_ok() || r.unwrap_err().kind() == ErrorKind::WouldBlock);
 
-<<<<<<< HEAD
-    poll.registry()
-        .register(&rx, LISTENER, Ready::readable(), PollOpt::edge())
-        .unwrap();
-    poll.registry()
-        .register(&tx, SENDER, Ready::writable(), PollOpt::edge())
-=======
-    poll.register(&rx, LISTENER, Interests::readable(), PollOpt::edge())
-        .unwrap();
-    poll.register(&tx, SENDER, Interests::writable(), PollOpt::edge())
->>>>>>> 631e80a9
+    poll.registry()
+        .register(&rx, LISTENER, Interests::readable(), PollOpt::edge())
+        .unwrap();
+    poll.registry()
+        .register(&tx, SENDER, Interests::writable(), PollOpt::edge())
         .unwrap();
 
     let mut events = Events::with_capacity(1024);
@@ -206,19 +192,12 @@
 
     let mut poll = Poll::new().unwrap();
 
-<<<<<<< HEAD
-    poll.registry()
-        .register(&tx, SENDER, Ready::writable(), PollOpt::edge())
-        .unwrap();
-
-    poll.registry()
-        .register(&rx, LISTENER, Ready::readable(), PollOpt::edge())
-=======
-    poll.register(&tx, SENDER, Interests::writable(), PollOpt::edge())
-        .unwrap();
-
-    poll.register(&rx, LISTENER, Interests::readable(), PollOpt::edge())
->>>>>>> 631e80a9
+    poll.registry()
+        .register(&tx, SENDER, Interests::writable(), PollOpt::edge())
+        .unwrap();
+
+    poll.registry()
+        .register(&rx, LISTENER, Interests::readable(), PollOpt::edge())
         .unwrap();
 
     let mut events = Events::with_capacity(1024);
