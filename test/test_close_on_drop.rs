--- conflicted
+++ resolved
@@ -61,12 +61,8 @@
             }
             _ => panic!("received unknown token {:?}", tok),
         }
-<<<<<<< HEAD
         poll.registry()
-            .reregister(&self.cli, CLIENT, Ready::readable(), PollOpt::edge())
-=======
-        poll.reregister(&self.cli, CLIENT, Interests::readable(), PollOpt::edge())
->>>>>>> 631e80a9
+            .reregister(&self.cli, CLIENT, Interests::readable(), PollOpt::edge())
             .unwrap();
     }
 
@@ -75,12 +71,8 @@
             SERVER => panic!("received writable for token 0"),
             CLIENT => {
                 debug!("client connected");
-<<<<<<< HEAD
                 poll.registry()
-                    .reregister(&self.cli, CLIENT, Ready::readable(), PollOpt::edge())
-=======
-                poll.reregister(&self.cli, CLIENT, Interests::readable(), PollOpt::edge())
->>>>>>> 631e80a9
+                    .reregister(&self.cli, CLIENT, Interests::readable(), PollOpt::edge())
                     .unwrap();
             }
             _ => panic!("received unknown token {:?}", tok),
@@ -100,23 +92,15 @@
     // == Create & setup server socket
     let srv = TcpListener::bind(&addr).unwrap();
 
-<<<<<<< HEAD
     poll.registry()
-        .register(&srv, SERVER, Ready::readable(), PollOpt::edge())
-=======
-    poll.register(&srv, SERVER, Interests::readable(), PollOpt::edge())
->>>>>>> 631e80a9
+        .register(&srv, SERVER, Interests::readable(), PollOpt::edge())
         .unwrap();
 
     // == Create & setup client socket
     let sock = TcpStream::connect(&addr).unwrap();
 
-<<<<<<< HEAD
     poll.registry()
-        .register(&sock, CLIENT, Ready::writable(), PollOpt::edge())
-=======
-    poll.register(&sock, CLIENT, Interests::writable(), PollOpt::edge())
->>>>>>> 631e80a9
+        .register(&sock, CLIENT, Interests::writable(), PollOpt::edge())
         .unwrap();
 
     // == Create storage for events
