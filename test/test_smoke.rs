--- conflicted
+++ resolved
@@ -15,13 +15,8 @@
 fn add_then_drop() {
     let mut events = Events::with_capacity(1024);
     let l = TcpListener::bind(&"127.0.0.1:0".parse().unwrap()).unwrap();
-<<<<<<< HEAD
-    let poll = Poll::new().unwrap();
-    poll.register(&l, Token(1), Ready::READABLE | Ready::WRITABLE, PollOpt::EDGE).unwrap();
-=======
     let mut poll = Poll::new().unwrap();
-    poll.register().register(&l, Token(1), Ready::readable() | Ready::writable(), PollOpt::edge()).unwrap();
->>>>>>> 94d26893
+    poll.register().register(&l, Token(1), Ready::READABLE | Ready::WRITABLE, PollOpt::EDGE).unwrap();
     drop(l);
     poll.poll(&mut events, Some(Duration::from_millis(100))).unwrap();
 
