--- conflicted
+++ resolved
@@ -12,18 +12,11 @@
     let l = TcpListener::bind(&"127.0.0.1:0".parse().unwrap()).unwrap();
 
     // Register the listener with `Poll`
-<<<<<<< HEAD
     poll.register()
-        .register(&l, Token(0), Ready::readable(), PollOpt::edge())
+        .register(&l, Token(0), Interests::readable(), PollOpt::edge())
         .unwrap();
     assert!(poll
         .register()
-        .register(&l, Token(1), Ready::readable(), PollOpt::edge())
-=======
-    poll.register(&l, Token(0), Interests::readable(), PollOpt::edge())
-        .unwrap();
-    assert!(poll
         .register(&l, Token(1), Interests::readable(), PollOpt::edge())
->>>>>>> 631e80a9
         .is_err());
 }