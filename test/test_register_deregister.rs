use {expect_events, localhost, TryWrite};
use mio::{Events, Poll, PollOpt, Ready, Token};
use mio::event::Event;
use mio::net::{TcpListener, TcpStream};
use bytes::IntoBuf;
use std::time::Duration;

const SERVER: Token = Token(0);
const CLIENT: Token = Token(1);

struct TestHandler {
    server: TcpListener,
    client: TcpStream,
    state: usize,
}

impl TestHandler {
    fn new(srv: TcpListener, cli: TcpStream) -> TestHandler {
        TestHandler {
            server: srv,
            client: cli,
            state: 0,
        }
    }

    fn handle_read(&mut self, poll: &mut Poll, token: Token) {
        match token {
            SERVER => {
                trace!("handle_read; token=SERVER");
                let mut sock = self.server.accept().unwrap().0;
                sock.try_write_buf(&mut b"foobar".into_buf()).unwrap();
            }
            CLIENT => {
                trace!("handle_read; token=CLIENT");
                assert!(self.state == 0, "unexpected state {}", self.state);
                self.state = 1;
<<<<<<< HEAD
                poll.reregister(&self.client, CLIENT, Ready::WRITABLE, PollOpt::LEVEL).unwrap();
=======
                poll.register().reregister(&self.client, CLIENT, Ready::writable(), PollOpt::level()).unwrap();
>>>>>>> 94d26893
            }
            _ => panic!("unexpected token"),
        }
    }

    fn handle_write(&mut self, poll: &mut Poll, token: Token) {
        debug!("handle_write; token={:?}; state={:?}", token, self.state);

        assert!(token == CLIENT, "unexpected token {:?}", token);
        assert!(self.state == 1, "unexpected state {}", self.state);

        self.state = 2;
        poll.register().deregister(&self.client).unwrap();
        poll.register().deregister(&self.server).unwrap();
    }
}

#[test]
pub fn test_register_deregister() {
    let _ = ::env_logger::init();

    debug!("Starting TEST_REGISTER_DEREGISTER");
    let mut poll = Poll::new().unwrap();
    let mut events = Events::with_capacity(1024);

    let addr = localhost();

    let server = TcpListener::bind(&addr).unwrap();

    info!("register server socket");
<<<<<<< HEAD
    poll.register(&server, SERVER, Ready::READABLE, PollOpt::EDGE).unwrap();
=======
    poll.register().register(&server, SERVER, Ready::readable(), PollOpt::edge()).unwrap();
>>>>>>> 94d26893

    let client = TcpStream::connect(&addr).unwrap();

    // Register client socket only as writable
<<<<<<< HEAD
    poll.register(&client, CLIENT, Ready::READABLE, PollOpt::LEVEL).unwrap();
=======
    poll.register().register(&client, CLIENT, Ready::readable(), PollOpt::level()).unwrap();
>>>>>>> 94d26893

    let mut handler = TestHandler::new(server, client);

    loop {
        poll.poll(&mut events, None).unwrap();

        if let Some(event) = events.iter().next() {
            if event.readiness().is_readable() {
                handler.handle_read(&mut poll, event.token());
            }

            if event.readiness().is_writable() {
                handler.handle_write(&mut poll, event.token());
                break;
            }
        }
    }

    poll.poll(&mut events, Some(Duration::from_millis(100))).unwrap();
    assert!(events.iter().next().is_none());
}

#[test]
pub fn test_register_empty_interest() {
    let mut poll = Poll::new().unwrap();
    let mut events = Events::with_capacity(1024);
    let addr = localhost();

    let sock = TcpListener::bind(&addr).unwrap();

<<<<<<< HEAD
    poll.register(&sock, Token(0), Ready::EMPTY, PollOpt::EDGE).unwrap();
=======
    poll.register().register(&sock, Token(0), Ready::empty(), PollOpt::edge()).unwrap();
>>>>>>> 94d26893

    let client = TcpStream::connect(&addr).unwrap();

    // The connect is not guaranteed to have started until it is registered
    // https://docs.rs/mio/0.6.10/mio/struct.Poll.html#registering-handles
<<<<<<< HEAD
    poll.register(&client, Token(1), Ready::EMPTY, PollOpt::EDGE).unwrap();
=======
    poll.register().register(&client, Token(1), Ready::empty(), PollOpt::edge()).unwrap();
>>>>>>> 94d26893

    // sock is registered with empty interest, we should not receive any event
    poll.poll(&mut events, Some(Duration::from_millis(100))).unwrap();
    assert!(events.iter().next().is_none(), "Received unexpected event: {:?}", events.iter().next().unwrap());

    // now sock is reregistered with readable, we should receive the pending event
<<<<<<< HEAD
    poll.reregister(&sock, Token(0), Ready::READABLE, PollOpt::EDGE).unwrap();
    expect_events(&poll, &mut events, 2, vec![
        Event::new(Ready::READABLE, Token(0))
    ]);

    poll.reregister(&sock, Token(0), Ready::EMPTY, PollOpt::EDGE).unwrap();
=======
    poll.register().reregister(&sock, Token(0), Ready::readable(), PollOpt::edge()).unwrap();
    expect_events(&mut poll, &mut events, 2, vec![
        Event::new(Ready::readable(), Token(0))
    ]);

    poll.register().reregister(&sock, Token(0), Ready::empty(), PollOpt::edge()).unwrap();
>>>>>>> 94d26893
}<|MERGE_RESOLUTION|>--- conflicted
+++ resolved
@@ -34,11 +34,7 @@
                 trace!("handle_read; token=CLIENT");
                 assert!(self.state == 0, "unexpected state {}", self.state);
                 self.state = 1;
-<<<<<<< HEAD
-                poll.reregister(&self.client, CLIENT, Ready::WRITABLE, PollOpt::LEVEL).unwrap();
-=======
-                poll.register().reregister(&self.client, CLIENT, Ready::writable(), PollOpt::level()).unwrap();
->>>>>>> 94d26893
+                poll.register().reregister(&self.client, CLIENT, Ready::WRITABLE, PollOpt::LEVEL).unwrap();
             }
             _ => panic!("unexpected token"),
         }
@@ -69,20 +65,12 @@
     let server = TcpListener::bind(&addr).unwrap();
 
     info!("register server socket");
-<<<<<<< HEAD
-    poll.register(&server, SERVER, Ready::READABLE, PollOpt::EDGE).unwrap();
-=======
-    poll.register().register(&server, SERVER, Ready::readable(), PollOpt::edge()).unwrap();
->>>>>>> 94d26893
+    poll.register().register(&server, SERVER, Ready::READABLE, PollOpt::EDGE).unwrap();
 
     let client = TcpStream::connect(&addr).unwrap();
 
     // Register client socket only as writable
-<<<<<<< HEAD
-    poll.register(&client, CLIENT, Ready::READABLE, PollOpt::LEVEL).unwrap();
-=======
-    poll.register().register(&client, CLIENT, Ready::readable(), PollOpt::level()).unwrap();
->>>>>>> 94d26893
+    poll.register().register(&client, CLIENT, Ready::READABLE, PollOpt::LEVEL).unwrap();
 
     let mut handler = TestHandler::new(server, client);
 
@@ -113,40 +101,23 @@
 
     let sock = TcpListener::bind(&addr).unwrap();
 
-<<<<<<< HEAD
-    poll.register(&sock, Token(0), Ready::EMPTY, PollOpt::EDGE).unwrap();
-=======
-    poll.register().register(&sock, Token(0), Ready::empty(), PollOpt::edge()).unwrap();
->>>>>>> 94d26893
+    poll.register().register(&sock, Token(0), Ready::EMPTY, PollOpt::EDGE).unwrap();
 
     let client = TcpStream::connect(&addr).unwrap();
 
     // The connect is not guaranteed to have started until it is registered
     // https://docs.rs/mio/0.6.10/mio/struct.Poll.html#registering-handles
-<<<<<<< HEAD
-    poll.register(&client, Token(1), Ready::EMPTY, PollOpt::EDGE).unwrap();
-=======
-    poll.register().register(&client, Token(1), Ready::empty(), PollOpt::edge()).unwrap();
->>>>>>> 94d26893
+    poll.register().register(&client, Token(1), Ready::EMPTY, PollOpt::EDGE).unwrap();
 
     // sock is registered with empty interest, we should not receive any event
     poll.poll(&mut events, Some(Duration::from_millis(100))).unwrap();
     assert!(events.iter().next().is_none(), "Received unexpected event: {:?}", events.iter().next().unwrap());
 
     // now sock is reregistered with readable, we should receive the pending event
-<<<<<<< HEAD
-    poll.reregister(&sock, Token(0), Ready::READABLE, PollOpt::EDGE).unwrap();
+    poll.register().reregister(&sock, Token(0), Ready::READABLE, PollOpt::EDGE).unwrap();
     expect_events(&poll, &mut events, 2, vec![
         Event::new(Ready::READABLE, Token(0))
     ]);
 
-    poll.reregister(&sock, Token(0), Ready::EMPTY, PollOpt::EDGE).unwrap();
-=======
-    poll.register().reregister(&sock, Token(0), Ready::readable(), PollOpt::edge()).unwrap();
-    expect_events(&mut poll, &mut events, 2, vec![
-        Event::new(Ready::readable(), Token(0))
-    ]);
-
-    poll.register().reregister(&sock, Token(0), Ready::empty(), PollOpt::edge()).unwrap();
->>>>>>> 94d26893
+    poll.register().reregister(&sock, Token(0), Ready::EMPTY, PollOpt::EDGE).unwrap();
 }