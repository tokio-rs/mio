use bytes::SliceBuf;
use mio::net::{TcpListener, TcpStream};
<<<<<<< HEAD
use mio::{Events, Poll, PollOpt, Ready, Registry, Token};
=======
use mio::{Events, Interests, Poll, PollOpt, Token};
>>>>>>> 631e80a9
use std::time::Duration;
use {localhost, TryWrite};

const SERVER: Token = Token(0);
const CLIENT: Token = Token(1);

struct TestHandler {
    server: TcpListener,
    client: TcpStream,
    state: usize,
}

impl TestHandler {
    fn new(srv: TcpListener, cli: TcpStream) -> TestHandler {
        TestHandler {
            server: srv,
            client: cli,
            state: 0,
        }
    }

    fn handle_read(&mut self, registry: &Registry, token: Token) {
        match token {
            SERVER => {
                trace!("handle_read; token=SERVER");
                let mut sock = self.server.accept().unwrap().0;
                sock.try_write_buf(&mut SliceBuf::wrap(b"foobar")).unwrap();
            }
            CLIENT => {
                trace!("handle_read; token=CLIENT");
                assert!(self.state == 0, "unexpected state {}", self.state);
                self.state = 1;
<<<<<<< HEAD
                registry
                    .reregister(&self.client, CLIENT, Ready::writable(), PollOpt::level())
                    .unwrap();
=======
                poll.reregister(
                    &self.client,
                    CLIENT,
                    Interests::writable(),
                    PollOpt::level(),
                )
                .unwrap();
>>>>>>> 631e80a9
            }
            _ => panic!("unexpected token"),
        }
    }

    fn handle_write(&mut self, registry: &Registry, token: Token) {
        debug!("handle_write; token={:?}; state={:?}", token, self.state);

        assert!(token == CLIENT, "unexpected token {:?}", token);
        assert!(self.state == 1, "unexpected state {}", self.state);

        self.state = 2;
        registry.deregister(&self.client).unwrap();
        registry.deregister(&self.server).unwrap();
    }
}

#[test]
pub fn test_register_deregister() {
    let _ = ::env_logger::init();

    debug!("Starting TEST_REGISTER_DEREGISTER");
    let mut poll = Poll::new().unwrap();
    let mut events = Events::with_capacity(1024);

    let addr = localhost();

    let server = TcpListener::bind(&addr).unwrap();

    info!("register server socket");
<<<<<<< HEAD
    poll.registry()
        .register(&server, SERVER, Ready::readable(), PollOpt::edge())
=======
    poll.register(&server, SERVER, Interests::readable(), PollOpt::edge())
>>>>>>> 631e80a9
        .unwrap();

    let client = TcpStream::connect(&addr).unwrap();

    // Register client socket only as writable
<<<<<<< HEAD
    poll.registry()
        .register(&client, CLIENT, Ready::readable(), PollOpt::level())
=======
    poll.register(&client, CLIENT, Interests::readable(), PollOpt::level())
>>>>>>> 631e80a9
        .unwrap();

    let mut handler = TestHandler::new(server, client);

    loop {
        poll.poll(&mut events, None).unwrap();

        if let Some(event) = events.iter().next() {
            if event.readiness().is_readable() {
                handler.handle_read(poll.registry(), event.token());
            }

            if event.readiness().is_writable() {
                handler.handle_write(poll.registry(), event.token());
                break;
            }
        }
    }

    poll.poll(&mut events, Some(Duration::from_millis(100)))
        .unwrap();
    assert!(events.iter().next().is_none());
<<<<<<< HEAD
}

#[test]
pub fn test_register_empty_interest() {
    let mut poll = Poll::new().unwrap();
    let mut events = Events::with_capacity(1024);
    let addr = localhost();

    let sock = TcpListener::bind(&addr).unwrap();

    poll.registry()
        .register(&sock, Token(0), Ready::empty(), PollOpt::edge())
        .unwrap();

    let client = TcpStream::connect(&addr).unwrap();

    // The connect is not guaranteed to have started until it is registered
    // https://docs.rs/mio/0.6.10/mio/struct.Poll.html#registering-handles
    poll.registry()
        .register(&client, Token(1), Ready::empty(), PollOpt::edge())
        .unwrap();

    // sock is registered with empty interest, we should not receive any event
    poll.poll(&mut events, Some(Duration::from_millis(100)))
        .unwrap();
    assert!(
        events.iter().next().is_none(),
        "Received unexpected event: {:?}",
        events.iter().next().unwrap()
    );

    // now sock is reregistered with readable, we should receive the pending event
    poll.registry()
        .reregister(&sock, Token(0), Ready::readable(), PollOpt::edge())
        .unwrap();
    expect_events(
        &mut poll,
        &mut events,
        2,
        vec![Event::new(Ready::readable(), Token(0))],
    );

    poll.registry()
        .reregister(&sock, Token(0), Ready::empty(), PollOpt::edge())
        .unwrap();
=======
>>>>>>> 631e80a9
}<|MERGE_RESOLUTION|>--- conflicted
+++ resolved
@@ -1,10 +1,6 @@
 use bytes::SliceBuf;
 use mio::net::{TcpListener, TcpStream};
-<<<<<<< HEAD
-use mio::{Events, Poll, PollOpt, Ready, Registry, Token};
-=======
-use mio::{Events, Interests, Poll, PollOpt, Token};
->>>>>>> 631e80a9
+use mio::{Events, Interests, Poll, PollOpt, Registry, Token};
 use std::time::Duration;
 use {localhost, TryWrite};
 
@@ -37,19 +33,9 @@
                 trace!("handle_read; token=CLIENT");
                 assert!(self.state == 0, "unexpected state {}", self.state);
                 self.state = 1;
-<<<<<<< HEAD
                 registry
-                    .reregister(&self.client, CLIENT, Ready::writable(), PollOpt::level())
+                    .reregister(&self.client, CLIENT, Interests::writable(), PollOpt::level())
                     .unwrap();
-=======
-                poll.reregister(
-                    &self.client,
-                    CLIENT,
-                    Interests::writable(),
-                    PollOpt::level(),
-                )
-                .unwrap();
->>>>>>> 631e80a9
             }
             _ => panic!("unexpected token"),
         }
@@ -80,23 +66,15 @@
     let server = TcpListener::bind(&addr).unwrap();
 
     info!("register server socket");
-<<<<<<< HEAD
     poll.registry()
-        .register(&server, SERVER, Ready::readable(), PollOpt::edge())
-=======
-    poll.register(&server, SERVER, Interests::readable(), PollOpt::edge())
->>>>>>> 631e80a9
+        .register(&server, SERVER, Interests::readable(), PollOpt::edge())
         .unwrap();
 
     let client = TcpStream::connect(&addr).unwrap();
 
     // Register client socket only as writable
-<<<<<<< HEAD
     poll.registry()
-        .register(&client, CLIENT, Ready::readable(), PollOpt::level())
-=======
-    poll.register(&client, CLIENT, Interests::readable(), PollOpt::level())
->>>>>>> 631e80a9
+        .register(&client, CLIENT, Interests::readable(), PollOpt::level())
         .unwrap();
 
     let mut handler = TestHandler::new(server, client);
@@ -119,52 +97,4 @@
     poll.poll(&mut events, Some(Duration::from_millis(100)))
         .unwrap();
     assert!(events.iter().next().is_none());
-<<<<<<< HEAD
-}
-
-#[test]
-pub fn test_register_empty_interest() {
-    let mut poll = Poll::new().unwrap();
-    let mut events = Events::with_capacity(1024);
-    let addr = localhost();
-
-    let sock = TcpListener::bind(&addr).unwrap();
-
-    poll.registry()
-        .register(&sock, Token(0), Ready::empty(), PollOpt::edge())
-        .unwrap();
-
-    let client = TcpStream::connect(&addr).unwrap();
-
-    // The connect is not guaranteed to have started until it is registered
-    // https://docs.rs/mio/0.6.10/mio/struct.Poll.html#registering-handles
-    poll.registry()
-        .register(&client, Token(1), Ready::empty(), PollOpt::edge())
-        .unwrap();
-
-    // sock is registered with empty interest, we should not receive any event
-    poll.poll(&mut events, Some(Duration::from_millis(100)))
-        .unwrap();
-    assert!(
-        events.iter().next().is_none(),
-        "Received unexpected event: {:?}",
-        events.iter().next().unwrap()
-    );
-
-    // now sock is reregistered with readable, we should receive the pending event
-    poll.registry()
-        .reregister(&sock, Token(0), Ready::readable(), PollOpt::edge())
-        .unwrap();
-    expect_events(
-        &mut poll,
-        &mut events,
-        2,
-        vec![Event::new(Ready::readable(), Token(0))],
-    );
-
-    poll.registry()
-        .reregister(&sock, Token(0), Ready::empty(), PollOpt::edge())
-        .unwrap();
-=======
->>>>>>> 631e80a9
 }